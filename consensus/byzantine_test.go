--- conflicted
+++ resolved
@@ -144,15 +144,9 @@
 		// allow first height to happen normally so that byzantine validator is no longer proposer
 		if height == prevoteHeight {
 			bcs.Logger.Info("Sending two votes")
-<<<<<<< HEAD
-			prevote1, err := bcs.signVote(types.PrevoteType, bcs.ProposalBlock.Hash(), bcs.ProposalBlockParts.Header())
+			prevote1, err := bcs.signVote(types.PrevoteType, bcs.ProposalBlock.Hash(), bcs.ProposalBlockParts.Header(), nil)
 			require.NoError(t, err)
-			prevote2, err := bcs.signVote(types.PrevoteType, nil, types.PartSetHeader{})
-=======
-			prevote1, err := bcs.signVote(cmtproto.PrevoteType, bcs.ProposalBlock.Hash(), bcs.ProposalBlockParts.Header(), nil)
-			require.NoError(t, err)
-			prevote2, err := bcs.signVote(cmtproto.PrevoteType, nil, types.PartSetHeader{}, nil)
->>>>>>> 485ef362
+			prevote2, err := bcs.signVote(types.PrevoteType, nil, types.PartSetHeader{}, nil)
 			require.NoError(t, err)
 			peerList := reactors[byzantineNode].Switch.Peers().List()
 			bcs.Logger.Info("Getting peer list", "peers", peerList)
@@ -545,13 +539,8 @@
 
 	// votes
 	cs.mtx.Lock()
-<<<<<<< HEAD
-	prevote, _ := cs.signVote(types.PrevoteType, blockHash, parts.Header())
-	precommit, _ := cs.signVote(types.PrecommitType, blockHash, parts.Header())
-=======
-	prevote, _ := cs.signVote(cmtproto.PrevoteType, blockHash, parts.Header(), nil)
-	precommit, _ := cs.signVote(cmtproto.PrecommitType, blockHash, parts.Header(), nil)
->>>>>>> 485ef362
+	prevote, _ := cs.signVote(types.PrevoteType, blockHash, parts.Header(), nil)
+	precommit, _ := cs.signVote(types.PrecommitType, blockHash, parts.Header(), nil)
 	cs.mtx.Unlock()
 	peer.Send(p2p.Envelope{
 		ChannelID: VoteChannel,
