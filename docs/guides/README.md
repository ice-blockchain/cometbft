---
order: 2
title: CometBFT How-to Guides
description: How-to Guides
parent:
    order: 1
---

# How-To Guides

<<<<<<< HEAD
- [Installing CometBFT](./install.md)
- [Quick-start using CometBFT](./quick-start.md)
- [Creating a built-in application in Go](./go-built-in.md)
- [Creating an external application in Go](./go.md)
- [Creating an application with ABCI++](abci/forum-application/1.abci-intro.md)
=======
CometBFT How-To Guides is a resource center that provides users with comprehensive guides
on how to develop applications, use essential tools, and run networks powered by the
CometBFT consensus algorithm. The guides are suitable for developers, system administrators,
and blockchain enthusiasts who want to gain practical skills and knowledge in distributed
systems and blockchain technology using CometBFT.

The CometBFT How-To Guides are designed to provide step-by-step instructions and practical
examples to help users acquire real-world experience while learning.

- [Application Development](./app-dev/README.md)
- [Tools](./tools/README.md)
- [Running Networks](./networks/README.md)
>>>>>>> ca4090ea
<|MERGE_RESOLUTION|>--- conflicted
+++ resolved
@@ -8,13 +8,6 @@
 
 # How-To Guides
 
-<<<<<<< HEAD
-- [Installing CometBFT](./install.md)
-- [Quick-start using CometBFT](./quick-start.md)
-- [Creating a built-in application in Go](./go-built-in.md)
-- [Creating an external application in Go](./go.md)
-- [Creating an application with ABCI++](abci/forum-application/1.abci-intro.md)
-=======
 CometBFT How-To Guides is a resource center that provides users with comprehensive guides
 on how to develop applications, use essential tools, and run networks powered by the
 CometBFT consensus algorithm. The guides are suitable for developers, system administrators,
@@ -25,6 +18,6 @@
 examples to help users acquire real-world experience while learning.
 
 - [Application Development](./app-dev/README.md)
+- [Creating an application with ABCI 2.0](abci/forum-application/1.abci-intro.md)
 - [Tools](./tools/README.md)
-- [Running Networks](./networks/README.md)
->>>>>>> ca4090ea
+- [Running Networks](./networks/README.md)