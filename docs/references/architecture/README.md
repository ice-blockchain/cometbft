---
order: 1
parent:
  order: false
---

# Architecture Decision Records (ADR)

This is a location to record all high-level architecture decisions in the
CometBFT project.

You can read more about the ADR concept in this
[blog post](https://product.reverb.com/documenting-architecture-decisions-the-reverb-way-a3563bb24bd0#.78xhdix6t).

An ADR should, with a strong focus on the impact on _users_ of the system,
provide:

- Context on the relevant goals and the current state
- Proposed changes to achieve the goals
- Summary of pros and cons
- References
- Changelog

To create a new ADR, please use the [ADR template](adr-template.md).

Note the distinction between an ADR and a spec. An ADR provides the context,
intuition, reasoning, and justification for a change in architecture, or for the
architecture of something new. A spec is more compressed and streamlined
summary of everything as it stands today.

If recorded decisions turned out to be lacking, convene a discussion, record the
new decisions here, and then modify the code to match.

Note the context/background should be written in the present tense.

## Table of Contents

The following ADRs are exclusively relevant to CometBFT. For historical ADRs
relevant to Tendermint Core as well, please see [this list](./tendermint-core/).
To distinguish CometBFT ADRs from historical ones from Tendermint Core, we start
numbering our ADRs from 100 onwards.

### Proposed

<<<<<<< HEAD
- [ADR-103: Protobuf definition versioning](adr-103-proto-versioning.md)
- [ADR-105: Refactor list of senders in mempool](adr-105-refactor-mempool-senders.md)
- [ADR-113: Modular transaction hashing](adr-113-txi.md)

=======
>>>>>>> 627b6e70
### Accepted

- [ADR-101: Data companion pull API](adr-101-data-companion-pull-api.md)
- [ADR-102: RPC Companion](adr-102-rpc-companion.md)
- [ADR-103: Protobuf definition versioning](adr-103-proto-versioning.md)
- [ADR-104: State sync from local snapshot](adr-104-out-of-band-state-sync.md)
- [ADR-105: Refactor list of senders in mempool](adr-105-refactor-mempool-senders.md)
- [ADR-106: gRPC API](adr-106-grpc-api)
- [ADR-107: Rename protobuf versions of 0.x releases to pre-v1 betas](adr-107-betaize-proto-versions.md)
- [ADR-109: Reduce CometBFT Go API Surface Area](adr-109-reduce-go-api-surface.md)
- [ADR-111: `nop` Mempool](adr-111-nop-mempool.md)
- [ADR-112: Proposer-Based Timestamps](adr-112-proposer-based-timestamps.md)

### Implemented

- [ADR-108: E2E tests for CometBFT's behaviour in respect to ABCI 1.0.](adr-108-e2e-abci++.md)

### Deprecated

### Rejected

- [ADR-100: Data companion push API](adr-100-data-companion-push-api.md)
- [ADR-110: Remote mempool](adr-110-remote-mempool.md)<|MERGE_RESOLUTION|>--- conflicted
+++ resolved
@@ -42,13 +42,6 @@
 
 ### Proposed
 
-<<<<<<< HEAD
-- [ADR-103: Protobuf definition versioning](adr-103-proto-versioning.md)
-- [ADR-105: Refactor list of senders in mempool](adr-105-refactor-mempool-senders.md)
-- [ADR-113: Modular transaction hashing](adr-113-txi.md)
-
-=======
->>>>>>> 627b6e70
 ### Accepted
 
 - [ADR-101: Data companion pull API](adr-101-data-companion-pull-api.md)
