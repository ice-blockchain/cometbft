package consensus

import (
	"fmt"
	"math/rand"
	"reflect"
	"sync"
	"sync/atomic"
	"time"

	cmtcons "github.com/cometbft/cometbft/api/cometbft/consensus/v1"
	"github.com/cometbft/cometbft/internal/bits"
	cstypes "github.com/cometbft/cometbft/internal/consensus/types"
	cmtevents "github.com/cometbft/cometbft/internal/events"
	cmtrand "github.com/cometbft/cometbft/internal/rand"
	cmtjson "github.com/cometbft/cometbft/libs/json"
	"github.com/cometbft/cometbft/libs/log"
	cmtsync "github.com/cometbft/cometbft/libs/sync"
	"github.com/cometbft/cometbft/p2p"
	sm "github.com/cometbft/cometbft/state"
	"github.com/cometbft/cometbft/types"
	cmterrors "github.com/cometbft/cometbft/types/errors"
	cmttime "github.com/cometbft/cometbft/types/time"
)

const (
	StateChannel       = byte(0x20)
	DataChannel        = byte(0x21)
	VoteChannel        = byte(0x22)
	VoteSetBitsChannel = byte(0x23)

	maxMsgSize = 1048576 // 1MB; NOTE/TODO: keep in sync with types.PartSet sizes.

	blocksToContributeToBecomeGoodPeer = 10000
	votesToContributeToBecomeGoodPeer  = 10000
)

// -----------------------------------------------------------------------------

// Reactor defines a reactor for the consensus service.
type Reactor struct {
	p2p.BaseReactor // BaseService + p2p.Switch

	conS *State

	waitSync atomic.Bool
	eventBus *types.EventBus

	rsMtx cmtsync.Mutex
	rs    *cstypes.RoundState

	Metrics *Metrics
}

type ReactorOption func(*Reactor)

// NewReactor returns a new Reactor with the given consensusState.
func NewReactor(consensusState *State, waitSync bool, options ...ReactorOption) *Reactor {
	conR := &Reactor{
		conS:     consensusState,
		waitSync: atomic.Bool{},
		rs:       consensusState.GetRoundState(),
		Metrics:  NopMetrics(),
	}
	conR.BaseReactor = *p2p.NewBaseReactor("Consensus", conR)
	if waitSync {
		conR.waitSync.Store(true)
	}

	for _, option := range options {
		option(conR)
	}

	return conR
}

// OnStart implements BaseService by subscribing to events, which later will be
// broadcasted to other peers and starting state if we're not in block sync.
func (conR *Reactor) OnStart() error {
	if conR.WaitSync() {
		conR.Logger.Info("Starting reactor in sync mode: consensus protocols will start once sync completes")
	}

	// start routine that computes peer statistics for evaluating peer quality
	go conR.peerStatsRoutine()

	conR.subscribeToBroadcastEvents()
	go conR.updateRoundStateRoutine()

	if !conR.WaitSync() {
		err := conR.conS.Start()
		if err != nil {
			return err
		}
	}

	return nil
}

// OnStop implements BaseService by unsubscribing from events and stopping
// state.
func (conR *Reactor) OnStop() {
	conR.unsubscribeFromBroadcastEvents()
	if err := conR.conS.Stop(); err != nil {
		conR.Logger.Error("Error stopping consensus state", "err", err)
	}
	if !conR.WaitSync() {
		conR.conS.Wait()
	}
}

// SwitchToConsensus switches from block sync or state sync mode to consensus
// mode.
func (conR *Reactor) SwitchToConsensus(state sm.State, skipWAL bool) {
	conR.Logger.Info("SwitchToConsensus")

	// reset the state
	func() {
		// We need to lock, as we are not entering consensus state from State's `handleMsg` or `handleTimeout`
		conR.conS.mtx.Lock()
		defer conR.conS.mtx.Unlock()
		// We have no votes, so reconstruct LastCommit from SeenCommit
		if state.LastBlockHeight > 0 {
			conR.conS.reconstructLastCommit(state)
		}

		// NOTE: The line below causes broadcastNewRoundStepRoutine() to broadcast a
		// NewRoundStepMessage.
		conR.conS.updateToState(state)
	}()

	// stop waiting for syncing to finish
	conR.waitSync.Store(false)

	if skipWAL {
		conR.conS.doWALCatchup = false
	}

	// start the consensus protocol
	err := conR.conS.Start()
	if err != nil {
		panic(fmt.Sprintf(`Failed to start consensus state: %v

conS:
%+v

conR:
%+v`, err, conR.conS, conR))
	}
}

// GetChannels implements Reactor.
func (*Reactor) GetChannels() []*p2p.ChannelDescriptor {
	// TODO optimize
	return []*p2p.ChannelDescriptor{
		{
			ID:                  StateChannel,
			Priority:            6,
			SendQueueCapacity:   100,
			RecvMessageCapacity: maxMsgSize,
			MessageType:         &cmtcons.Message{},
		},
		{
			ID: DataChannel, // maybe split between gossiping current block and catchup stuff
			// once we gossip the whole block there's nothing left to send until next height or round
			Priority:            10,
			SendQueueCapacity:   100,
			RecvBufferCapacity:  50 * 4096,
			RecvMessageCapacity: maxMsgSize,
			MessageType:         &cmtcons.Message{},
		},
		{
			ID:                  VoteChannel,
			Priority:            7,
			SendQueueCapacity:   100,
			RecvBufferCapacity:  100 * 100,
			RecvMessageCapacity: maxMsgSize,
			MessageType:         &cmtcons.Message{},
		},
		{
			ID:                  VoteSetBitsChannel,
			Priority:            1,
			SendQueueCapacity:   2,
			RecvBufferCapacity:  1024,
			RecvMessageCapacity: maxMsgSize,
			MessageType:         &cmtcons.Message{},
		},
	}
}

// InitPeer implements Reactor by creating a state for the peer.
func (conR *Reactor) InitPeer(peer p2p.Peer) p2p.Peer {
	peerState := NewPeerState(peer).SetLogger(conR.Logger)
	peer.Set(types.PeerStateKey, peerState)
	return peer
}

// AddPeer implements Reactor by spawning multiple gossiping goroutines for the
// peer.
func (conR *Reactor) AddPeer(peer p2p.Peer) {
	if !conR.IsRunning() {
		return
	}

	peerState, ok := peer.Get(types.PeerStateKey).(*PeerState)
	if !ok {
		panic(fmt.Sprintf("peer %v has no state", peer))
	}
	// Begin routines for this peer.
	go conR.gossipDataRoutine(peer, peerState)
	go conR.gossipVotesRoutine(peer, peerState)
	go conR.queryMaj23Routine(peer, peerState)

	// Send our state to peer.
	// If we're block_syncing, broadcast a RoundStepMessage later upon SwitchToConsensus().
	if !conR.WaitSync() {
		conR.sendNewRoundStepMessage(peer)
	}
}

// RemovePeer is a noop.
func (conR *Reactor) RemovePeer(p2p.Peer, any) {
	if !conR.IsRunning() {
		return
	}
	// TODO
	// ps, ok := peer.Get(PeerStateKey).(*PeerState)
	// if !ok {
	// 	panic(fmt.Sprintf("Peer %v has no state", peer))
	// }
	// ps.Disconnect()
}

// Receive implements Reactor
// NOTE: We process these messages even when we're block_syncing.
// Messages affect either a peer state or the consensus state.
// Peer state updates can happen in parallel, but processing of
// proposals, block parts, and votes are ordered by the receiveRoutine
// NOTE: blocks on consensus state for proposals, block parts, and votes.
func (conR *Reactor) Receive(e p2p.Envelope) {
	if !conR.IsRunning() {
		conR.Logger.Debug("Receive", "src", e.Src, "chId", e.ChannelID)
		return
	}
	msg, err := MsgFromProto(e.Message)
	if err != nil {
		conR.Logger.Error("Error decoding message", "src", e.Src, "chId", e.ChannelID, "err", err)
		conR.Switch.StopPeerForError(e.Src, err)
		return
	}

	if err = msg.ValidateBasic(); err != nil {
		conR.Logger.Error("Peer sent us invalid msg", "peer", e.Src, "msg", e.Message, "err", err)
		conR.Switch.StopPeerForError(e.Src, err)
		return
	}

	conR.Logger.Debug("Receive", "src", e.Src, "chId", e.ChannelID, "msg", msg)

	// Get peer states
	ps, ok := e.Src.Get(types.PeerStateKey).(*PeerState)
	if !ok {
		panic(fmt.Sprintf("Peer %v has no state", e.Src))
	}

	switch e.ChannelID {
	case StateChannel:
		switch msg := msg.(type) {
		case *NewRoundStepMessage:
			conR.conS.mtx.RLock()
			initialHeight := conR.conS.state.InitialHeight
			conR.conS.mtx.RUnlock()
			if err = msg.ValidateHeight(initialHeight); err != nil {
				conR.Logger.Error("Peer sent us invalid msg", "peer", e.Src, "msg", msg, "err", err)
				conR.Switch.StopPeerForError(e.Src, err)
				return
			}
			ps.ApplyNewRoundStepMessage(msg)
		case *NewValidBlockMessage:
			ps.ApplyNewValidBlockMessage(msg)
		case *HasVoteMessage:
			ps.ApplyHasVoteMessage(msg)
		case *HasProposalBlockPartMessage:
			ps.ApplyHasProposalBlockPartMessage(msg)
		case *VoteSetMaj23Message:
			cs := conR.conS
			cs.mtx.RLock()
			height, votes := cs.Height, cs.Votes
			cs.mtx.RUnlock()
			if height != msg.Height {
				return
			}
			// Peer claims to have a maj23 for some BlockID at H,R,S,
			err := votes.SetPeerMaj23(msg.Round, msg.Type, ps.peer.ID(), msg.BlockID)
			if err != nil {
				conR.Switch.StopPeerForError(e.Src, err)
				return
			}
			// Respond with a VoteSetBitsMessage showing which votes we have.
			// (and consequently shows which we don't have)
			var ourVotes *bits.BitArray
			switch msg.Type {
			case types.PrevoteType:
				ourVotes = votes.Prevotes(msg.Round).BitArrayByBlockID(msg.BlockID)
			case types.PrecommitType:
				ourVotes = votes.Precommits(msg.Round).BitArrayByBlockID(msg.BlockID)
			default:
				panic("Bad VoteSetBitsMessage field Type. Forgot to add a check in ValidateBasic?")
			}
			eMsg := &cmtcons.VoteSetBits{
				Height:  msg.Height,
				Round:   msg.Round,
				Type:    msg.Type,
				BlockID: msg.BlockID.ToProto(),
			}
			if votes := ourVotes.ToProto(); votes != nil {
				eMsg.Votes = *votes
			}
			e.Src.TrySend(p2p.Envelope{
				ChannelID: VoteSetBitsChannel,
				Message:   eMsg,
			})
		default:
			conR.Logger.Error(fmt.Sprintf("Unknown message type %v", reflect.TypeOf(msg)))
		}

	case DataChannel:
		if conR.WaitSync() {
			conR.Logger.Info("Ignoring message received during sync", "msg", msg)
			return
		}
		switch msg := msg.(type) {
		case *ProposalMessage:
			ps.SetHasProposal(msg.Proposal)
			conR.conS.peerMsgQueue <- msgInfo{msg, e.Src.ID(), cmttime.Now()}
		case *ProposalPOLMessage:
			ps.ApplyProposalPOLMessage(msg)
		case *BlockPartMessage:
			ps.SetHasProposalBlockPart(msg.Height, msg.Round, int(msg.Part.Index))
			conR.Metrics.BlockParts.With("peer_id", string(e.Src.ID())).Add(1)
			conR.conS.peerMsgQueue <- msgInfo{msg, e.Src.ID(), time.Time{}}
		default:
			conR.Logger.Error(fmt.Sprintf("Unknown message type %v", reflect.TypeOf(msg)))
		}

	case VoteChannel:
		if conR.WaitSync() {
			conR.Logger.Info("Ignoring message received during sync", "msg", msg)
			return
		}
		switch msg := msg.(type) {
		case *VoteMessage:
			cs := conR.conS
			cs.mtx.RLock()
			csHeight, csRound, valSize, lastCommitSize := cs.Height, cs.Round, cs.Validators.Size(), cs.LastCommit.Size()
			cs.mtx.RUnlock()
<<<<<<< HEAD
			ps.EnsureVoteBitArrays(csHeight, valSize)
			ps.EnsureVoteBitArrays(csHeight-1, lastCommitSize)
			ps.SetHasVote(msg.Vote)
=======
			ps.SetHasVoteFromPeer(msg.Vote, height, valSize, lastCommitSize)
>>>>>>> 98c401dc

			// if vote is late, and is not a precommit for the last block, mark it late and return.
			isLate := msg.Vote.Height < csHeight || (msg.Vote.Height == csHeight && msg.Vote.Round < csRound)
			if isLate {
				notLastBlockPrecommit := msg.Vote.Type != types.PrecommitType || msg.Vote.Height != csHeight-1
				if notLastBlockPrecommit {
					cs.metrics.MarkLateVote(msg.Vote.Type)
					return
				}
			}

			cs.peerMsgQueue <- msgInfo{msg, e.Src.ID(), time.Time{}}

		default:
			// don't punish (leave room for soft upgrades)
			conR.Logger.Error(fmt.Sprintf("Unknown message type %v", reflect.TypeOf(msg)))
		}

	case VoteSetBitsChannel:
		if conR.WaitSync() {
			conR.Logger.Info("Ignoring message received during sync", "msg", msg)
			return
		}
		switch msg := msg.(type) {
		case *VoteSetBitsMessage:
			cs := conR.conS
			cs.mtx.RLock()
			height, votes := cs.Height, cs.Votes
			cs.mtx.RUnlock()

			if height == msg.Height {
				var ourVotes *bits.BitArray
				switch msg.Type {
				case types.PrevoteType:
					ourVotes = votes.Prevotes(msg.Round).BitArrayByBlockID(msg.BlockID)
				case types.PrecommitType:
					ourVotes = votes.Precommits(msg.Round).BitArrayByBlockID(msg.BlockID)
				default:
					panic("Bad VoteSetBitsMessage field Type. Forgot to add a check in ValidateBasic?")
				}
				ps.ApplyVoteSetBitsMessage(msg, ourVotes)
			} else {
				ps.ApplyVoteSetBitsMessage(msg, nil)
			}
		default:
			// don't punish (leave room for soft upgrades)
			conR.Logger.Error(fmt.Sprintf("Unknown message type %v", reflect.TypeOf(msg)))
		}

	default:
		conR.Logger.Error(fmt.Sprintf("Unknown chId %X", e.ChannelID))
	}
}

// SetEventBus sets event bus.
func (conR *Reactor) SetEventBus(b *types.EventBus) {
	conR.eventBus = b
	conR.conS.SetEventBus(b)
}

// WaitSync returns whether the consensus reactor is waiting for state/block sync.
func (conR *Reactor) WaitSync() bool {
	return conR.waitSync.Load()
}

// --------------------------------------

// subscribeToBroadcastEvents subscribes for new round steps and votes
// using internal pubsub defined on state to broadcast
// them to peers upon receiving.
func (conR *Reactor) subscribeToBroadcastEvents() {
	const subscriber = "consensus-reactor"
	if err := conR.conS.evsw.AddListenerForEvent(subscriber, types.EventNewRoundStep,
		func(data cmtevents.EventData) {
			conR.broadcastNewRoundStepMessage(data.(*cstypes.RoundState))
		}); err != nil {
		conR.Logger.Error("Error adding listener for events (NewRoundStep)", "err", err)
	}

	if err := conR.conS.evsw.AddListenerForEvent(subscriber, types.EventValidBlock,
		func(data cmtevents.EventData) {
			conR.broadcastNewValidBlockMessage(data.(*cstypes.RoundState))
		}); err != nil {
		conR.Logger.Error("Error adding listener for events (ValidBlock)", "err", err)
	}

	if err := conR.conS.evsw.AddListenerForEvent(subscriber, types.EventVote,
		func(data cmtevents.EventData) {
			conR.broadcastHasVoteMessage(data.(*types.Vote))
		}); err != nil {
		conR.Logger.Error("Error adding listener for events (Vote)", "err", err)
	}

	if err := conR.conS.evsw.AddListenerForEvent(subscriber, types.EventProposalBlockPart,
		func(data cmtevents.EventData) {
			conR.broadcastHasProposalBlockPartMessage(data.(*BlockPartMessage))
		}); err != nil {
		conR.Logger.Error("Error adding listener for events (ProposalBlockPart)", "err", err)
	}
}

func (conR *Reactor) unsubscribeFromBroadcastEvents() {
	const subscriber = "consensus-reactor"
	conR.conS.evsw.RemoveListener(subscriber)
}

func (conR *Reactor) broadcastNewRoundStepMessage(rs *cstypes.RoundState) {
	nrsMsg := makeRoundStepMessage(rs)
	conR.Switch.Broadcast(p2p.Envelope{
		ChannelID: StateChannel,
		Message:   nrsMsg,
	})
}

func (conR *Reactor) broadcastNewValidBlockMessage(rs *cstypes.RoundState) {
	psh := rs.ProposalBlockParts.Header()
	csMsg := &cmtcons.NewValidBlock{
		Height:             rs.Height,
		Round:              rs.Round,
		BlockPartSetHeader: psh.ToProto(),
		BlockParts:         rs.ProposalBlockParts.BitArray().ToProto(),
		IsCommit:           rs.Step == cstypes.RoundStepCommit,
	}
	conR.Switch.Broadcast(p2p.Envelope{
		ChannelID: StateChannel,
		Message:   csMsg,
	})
}

// Broadcasts HasVoteMessage to peers that care.
func (conR *Reactor) broadcastHasVoteMessage(vote *types.Vote) {
	msg := &cmtcons.HasVote{
		Height: vote.Height,
		Round:  vote.Round,
		Type:   vote.Type,
		Index:  vote.ValidatorIndex,
	}
	conR.Switch.Broadcast(p2p.Envelope{
		ChannelID: StateChannel,
		Message:   msg,
	})
	/*
		// TODO: Make this broadcast more selective.
		for _, peer := range conR.Switch.Peers().Copy() {
			ps, ok := peer.Get(PeerStateKey).(*PeerState)
			if !ok {
				panic(fmt.Sprintf("Peer %v has no state", peer))
			}
			prs := ps.GetRoundState()
			if prs.Height == vote.Height {
				// TODO: Also filter on round?
				e := p2p.Envelope{
					ChannelID: StateChannel, struct{ ConsensusMessage }{msg},
					Message: p,
				}
				peer.TrySend(e)
			} else {
				// Height doesn't match
				// TODO: check a field, maybe CatchupCommitRound?
				// TODO: But that requires changing the struct field comment.
			}
		}
	*/
}

// Broadcasts HasProposalBlockPartMessage to peers that care.
func (conR *Reactor) broadcastHasProposalBlockPartMessage(partMsg *BlockPartMessage) {
	msg := &cmtcons.HasProposalBlockPart{
		Height: partMsg.Height,
		Round:  partMsg.Round,
		Index:  int32(partMsg.Part.Index),
	}
	conR.Switch.Broadcast(p2p.Envelope{
		ChannelID: StateChannel,
		Message:   msg,
	})
}

func makeRoundStepMessage(rs *cstypes.RoundState) (nrsMsg *cmtcons.NewRoundStep) {
	nrsMsg = &cmtcons.NewRoundStep{
		Height:                rs.Height,
		Round:                 rs.Round,
		Step:                  uint32(rs.Step),
		SecondsSinceStartTime: int64(cmttime.Since(rs.StartTime).Seconds()),
		LastCommitRound:       rs.LastCommit.GetRound(),
	}
	return nrsMsg
}

func (conR *Reactor) sendNewRoundStepMessage(peer p2p.Peer) {
	rs := conR.getRoundState()
	nrsMsg := makeRoundStepMessage(rs)
	peer.Send(p2p.Envelope{
		ChannelID: StateChannel,
		Message:   nrsMsg,
	})
}

func (conR *Reactor) updateRoundStateRoutine() {
	t := time.NewTicker(100 * time.Microsecond)
	defer t.Stop()
	for range t.C {
		if !conR.IsRunning() {
			return
		}
		rs := conR.conS.GetRoundState()
		conR.rsMtx.Lock()
		conR.rs = rs
		conR.rsMtx.Unlock()
	}
}

func (conR *Reactor) getRoundState() *cstypes.RoundState {
	conR.rsMtx.Lock()
	defer conR.rsMtx.Unlock()
	return conR.rs
}

// -----------------------------------------------------------------------------
// Reactor gossip routines and helpers

func (conR *Reactor) gossipDataRoutine(peer p2p.Peer, ps *PeerState) {
	logger := conR.Logger.With("peer", peer)
	rng := cmtrand.NewStdlibRand()

OUTER_LOOP:
	for {
		// Manage disconnects from self or peer.
		if !peer.IsRunning() || !conR.IsRunning() {
			return
		}

		// sleep random amount to give reactor a chance to receive HasProposalBlockPart messages
		// so we can reduce the amount of redundant block parts we send
		if conR.conS.config.PeerGossipIntraloopSleepDuration > 0 {
			// the config sets an upper bound for how long we sleep.
			randDuration := rng.Int63n(int64(conR.conS.config.PeerGossipIntraloopSleepDuration))
			time.Sleep(time.Duration(randDuration))
		}

		rs := conR.getRoundState()
		prs := ps.GetRoundState()

		// --------------------
		// Send block part?
		// (Note these can match on hash so round doesn't matter)
		// --------------------

		if part, continueLoop := pickPartToSend(logger, conR.conS.blockStore, rs, ps, prs, rng); part != nil {
			// part is not nil: we either succeed in sending it,
			// or we were instructed not to sleep (busy-waiting)
			if ps.SendPartSetHasPart(part, prs) || continueLoop {
				continue OUTER_LOOP
			}
		} else if continueLoop {
			// part is nil but we don't want to sleep (busy-waiting)
			continue OUTER_LOOP
		}

		// --------------------
		// Send proposal?
		// (If height and round match, and we have a proposal and they don't)
		// --------------------

		heightRoundMatch := (rs.Height == prs.Height) && (rs.Round == prs.Round)
		proposalToSend := rs.Proposal != nil && !prs.Proposal

		if heightRoundMatch && proposalToSend {
			ps.SendProposalSetHasProposal(logger, rs, prs)
			continue OUTER_LOOP
		}

		// Nothing to do. Sleep.
		time.Sleep(conR.conS.config.PeerGossipSleepDuration)
	}
}

func (conR *Reactor) gossipVotesRoutine(peer p2p.Peer, ps *PeerState) {
	logger := conR.Logger.With("peer", peer)
	rng := cmtrand.NewStdlibRand()

	// Simple hack to throttle logs upon sleep.
	sleeping := 0

OUTER_LOOP:
	for {
		// Manage disconnects from self or peer.
		if !peer.IsRunning() || !conR.IsRunning() {
			return
		}

		// sleep random amount to give reactor a chance to receive HasVote messages
		// so we can reduce the amount of redundant votes we send
		if conR.conS.config.PeerGossipIntraloopSleepDuration > 0 {
			// the config sets an upper bound for how long we sleep.
			randDuration := rng.Int63n(int64(conR.conS.config.PeerGossipIntraloopSleepDuration))
			time.Sleep(time.Duration(randDuration))
		}

		rs := conR.getRoundState()
		prs := ps.GetRoundState()

		switch sleeping {
		case 1: // First sleep
			sleeping = 2
		case 2: // No more sleep
			sleeping = 0
		}

		// logger.Debug("gossipVotesRoutine", "rsHeight", rs.Height, "rsRound", rs.Round,
		// "prsHeight", prs.Height, "prsRound", prs.Round, "prsStep", prs.Step)

		if vote := pickVoteToSend(logger, conR.conS, rs, ps, prs, rng); vote != nil {
			if ps.sendVoteSetHasVote(vote) {
				continue OUTER_LOOP
			}
			logger.Debug("Failed to send vote to peer",
				"height", prs.Height,
				"vote", vote,
			)
		}

		if sleeping == 0 {
			// We sent nothing. Sleep...
			sleeping = 1
			logger.Debug("No votes to send, sleeping", "rs.Height", rs.Height, "prs.Height", prs.Height,
				"localPV", rs.Votes.Prevotes(rs.Round).BitArray(), "peerPV", prs.Prevotes,
				"localPC", rs.Votes.Precommits(rs.Round).BitArray(), "peerPC", prs.Precommits)
		} else if sleeping == 2 {
			// Continued sleep...
			sleeping = 1
		}

		time.Sleep(conR.conS.config.PeerGossipSleepDuration)
	}
}

// NOTE: `queryMaj23Routine` has a simple crude design since it only comes
// into play for liveness when there's a signature DDoS attack happening.
func (conR *Reactor) queryMaj23Routine(peer p2p.Peer, ps *PeerState) {
OUTER_LOOP:
	for {
		// Manage disconnects from self or peer.
		if !peer.IsRunning() || !conR.IsRunning() {
			return
		}

		// Maybe send Height/Round/Prevotes
		{
			rs := conR.getRoundState()
			prs := ps.GetRoundState()
			if rs.Height == prs.Height {
				if maj23, ok := rs.Votes.Prevotes(prs.Round).TwoThirdsMajority(); ok {
					peer.TrySend(p2p.Envelope{
						ChannelID: StateChannel,
						Message: &cmtcons.VoteSetMaj23{
							Height:  prs.Height,
							Round:   prs.Round,
							Type:    types.PrevoteType,
							BlockID: maj23.ToProto(),
						},
					})
					time.Sleep(conR.conS.config.PeerQueryMaj23SleepDuration)
				}
			}
		}

		// Maybe send Height/Round/Precommits
		{
			rs := conR.getRoundState()
			prs := ps.GetRoundState()
			if rs.Height == prs.Height {
				if maj23, ok := rs.Votes.Precommits(prs.Round).TwoThirdsMajority(); ok {
					peer.TrySend(p2p.Envelope{
						ChannelID: StateChannel,
						Message: &cmtcons.VoteSetMaj23{
							Height:  prs.Height,
							Round:   prs.Round,
							Type:    types.PrecommitType,
							BlockID: maj23.ToProto(),
						},
					})
					time.Sleep(conR.conS.config.PeerQueryMaj23SleepDuration)
				}
			}
		}

		// Maybe send Height/Round/ProposalPOL
		{
			rs := conR.getRoundState()
			prs := ps.GetRoundState()
			if rs.Height == prs.Height && prs.ProposalPOLRound >= 0 {
				if maj23, ok := rs.Votes.Prevotes(prs.ProposalPOLRound).TwoThirdsMajority(); ok {
					peer.TrySend(p2p.Envelope{
						ChannelID: StateChannel,
						Message: &cmtcons.VoteSetMaj23{
							Height:  prs.Height,
							Round:   prs.ProposalPOLRound,
							Type:    types.PrevoteType,
							BlockID: maj23.ToProto(),
						},
					})
					time.Sleep(conR.conS.config.PeerQueryMaj23SleepDuration)
				}
			}
		}

		// Little point sending LastCommitRound/LastCommit,
		// These are fleeting and non-blocking.

		// Maybe send Height/CatchupCommitRound/CatchupCommit.
		{
			prs := ps.GetRoundState()
			if prs.CatchupCommitRound != -1 && prs.Height > 0 && prs.Height <= conR.conS.blockStore.Height() &&
				prs.Height >= conR.conS.blockStore.Base() {
				if commit := conR.conS.LoadCommit(prs.Height); commit != nil {
					peer.TrySend(p2p.Envelope{
						ChannelID: StateChannel,
						Message: &cmtcons.VoteSetMaj23{
							Height:  prs.Height,
							Round:   commit.Round,
							Type:    types.PrecommitType,
							BlockID: commit.BlockID.ToProto(),
						},
					})
					time.Sleep(conR.conS.config.PeerQueryMaj23SleepDuration)
				}
			}
		}

		time.Sleep(conR.conS.config.PeerQueryMaj23SleepDuration)

		continue OUTER_LOOP
	}
}

// pick a block part to send if the peer has the same part set header as us or if they're catching up and we have the block.
// returns the part and a bool that signals whether to continue to the loop (true) or to sleep.
// NOTE there is one case where we don't return a part but continue the loop (ie. we return (nil, true)).
func pickPartToSend(
	logger log.Logger,
	blockStore sm.BlockStore,
	rs *cstypes.RoundState,
	ps *PeerState,
	prs *cstypes.PeerRoundState,
	rng *rand.Rand,
) (*types.Part, bool) {
	// If peer has same part set header as us, send block parts
	if rs.ProposalBlockParts.HasHeader(prs.ProposalBlockPartSetHeader) {
		if index, ok := rs.ProposalBlockParts.BitArray().Sub(prs.ProposalBlockParts.Copy()).PickRandom(rng); ok {
			part := rs.ProposalBlockParts.GetPart(index)
			// If sending this part fails, restart the OUTER_LOOP (busy-waiting).
			return part, true
		}
	}

	// If the peer is on a previous height that we have, help catch up.
	blockStoreBase := blockStore.Base()
	if blockStoreBase > 0 &&
		0 < prs.Height && prs.Height < rs.Height &&
		prs.Height >= blockStoreBase {
		heightLogger := logger.With("height", prs.Height)

		// if we never received the commit message from the peer, the block parts won't be initialized
		if prs.ProposalBlockParts == nil {
			blockMeta := blockStore.LoadBlockMeta(prs.Height)
			if blockMeta == nil {
				heightLogger.Error("Failed to load block meta",
					"blockstoreBase", blockStoreBase, "blockstoreHeight", blockStore.Height())
				return nil, false
			}
			ps.InitProposalBlockParts(blockMeta.BlockID.PartSetHeader)
			// continue the loop since prs is a copy and not affected by this initialization
			return nil, true // continue OUTER_LOOP
		}
		part := pickPartForCatchup(heightLogger, rs, prs, blockStore, rng)
		if part != nil {
			// If sending this part fails, do not restart the OUTER_LOOP and sleep.
			return part, false
		}
	}

	return nil, false
}

func pickPartForCatchup(
	logger log.Logger,
	rs *cstypes.RoundState,
	prs *cstypes.PeerRoundState,
	blockStore sm.BlockStore,
	rng *rand.Rand,
) *types.Part {
	index, ok := prs.ProposalBlockParts.Not().PickRandom(rng)
	if !ok {
		return nil
	}
	// Ensure that the peer's PartSetHeader is correct
	blockMeta := blockStore.LoadBlockMeta(prs.Height)
	if blockMeta == nil {
		logger.Error("Failed to load block meta", "ourHeight", rs.Height,
			"blockstoreBase", blockStore.Base(), "blockstoreHeight", blockStore.Height())
		return nil
	} else if !blockMeta.BlockID.PartSetHeader.Equals(prs.ProposalBlockPartSetHeader) {
		logger.Info("Peer ProposalBlockPartSetHeader mismatch, sleeping",
			"blockPartSetHeader", blockMeta.BlockID.PartSetHeader, "peerBlockPartSetHeader", prs.ProposalBlockPartSetHeader)
		return nil
	}
	// Load the part
	part := blockStore.LoadBlockPart(prs.Height, index)
	if part == nil {
		logger.Error("Could not load part", "index", index,
			"blockPartSetHeader", blockMeta.BlockID.PartSetHeader, "peerBlockPartSetHeader", prs.ProposalBlockPartSetHeader)
		return nil
	}
	return part
}

func pickVoteToSend(
	logger log.Logger,
	conS *State,
	rs *cstypes.RoundState,
	ps *PeerState,
	prs *cstypes.PeerRoundState,
	rng *rand.Rand,
) *types.Vote {
	// If height matches, then send LastCommit, Prevotes, Precommits.
	if rs.Height == prs.Height {
		heightLogger := logger.With("height", prs.Height)
		return pickVoteCurrentHeight(heightLogger, rs, prs, ps, rng)
	}

	// Special catchup logic.
	// If peer is lagging by height 1, send LastCommit.
	if prs.Height != 0 && rs.Height == prs.Height+1 {
		if vote := ps.PickVoteToSend(rs.LastCommit, rng); vote != nil {
			logger.Debug("Picked rs.LastCommit to send", "height", prs.Height)
			return vote
		}
	}

	// Catchup logic
	// If peer is lagging by more than 1, send Commit.
	blockStoreBase := conS.blockStore.Base()
	if blockStoreBase > 0 && prs.Height != 0 && rs.Height >= prs.Height+2 && prs.Height >= blockStoreBase {
		// Load the block's extended commit for prs.Height,
		// which contains precommit signatures for prs.Height.
		var ec *types.ExtendedCommit
		var veEnabled bool
		func() {
			conS.mtx.RLock()
			defer conS.mtx.RUnlock()
			veEnabled = conS.state.ConsensusParams.Feature.VoteExtensionsEnabled(prs.Height)
		}()
		if veEnabled {
			ec = conS.blockStore.LoadBlockExtendedCommit(prs.Height)
		} else {
			c := conS.blockStore.LoadBlockCommit(prs.Height)
			if c == nil {
				return nil
			}
			ec = c.WrappedExtendedCommit()
		}
		if ec == nil {
			return nil
		}
		if vote := ps.PickVoteToSend(ec, rng); vote != nil {
			logger.Debug("Picked Catchup commit to send", "height", prs.Height)
			return vote
		}
	}
	return nil
}

func pickVoteCurrentHeight(
	logger log.Logger,
	rs *cstypes.RoundState,
	prs *cstypes.PeerRoundState,
	ps *PeerState,
	rng *rand.Rand,
) *types.Vote {
	// If there are lastCommits to send...
	if prs.Step == cstypes.RoundStepNewHeight {
		if vote := ps.PickVoteToSend(rs.LastCommit, rng); vote != nil {
			logger.Debug("Picked rs.LastCommit to send")
			return vote
		}
	}
	// If there are POL prevotes to send...
	if prs.Step <= cstypes.RoundStepPropose && prs.Round != -1 && prs.Round <= rs.Round && prs.ProposalPOLRound != -1 {
		if polPrevotes := rs.Votes.Prevotes(prs.ProposalPOLRound); polPrevotes != nil {
			if vote := ps.PickVoteToSend(polPrevotes, rng); vote != nil {
				logger.Debug("Picked rs.Prevotes(prs.ProposalPOLRound) to send",
					"round", prs.ProposalPOLRound)
				return vote
			}
		}
	}
	// If there are prevotes to send...
	if prs.Step <= cstypes.RoundStepPrevoteWait && prs.Round != -1 && prs.Round <= rs.Round {
		if vote := ps.PickVoteToSend(rs.Votes.Prevotes(prs.Round), rng); vote != nil {
			logger.Debug("Picked rs.Prevotes(prs.Round) to send", "round", prs.Round)
			return vote
		}
	}
	// If there are precommits to send...
	if prs.Step <= cstypes.RoundStepPrecommitWait && prs.Round != -1 && prs.Round <= rs.Round {
		if vote := ps.PickVoteToSend(rs.Votes.Precommits(prs.Round), rng); vote != nil {
			logger.Debug("Picked rs.Precommits(prs.Round) to send", "round", prs.Round)
			return vote
		}
	}
	// If there are prevotes to send...Needed because of validBlock mechanism
	if prs.Round != -1 && prs.Round <= rs.Round {
		if vote := ps.PickVoteToSend(rs.Votes.Prevotes(prs.Round), rng); vote != nil {
			logger.Debug("Picked rs.Prevotes(prs.Round) to send", "round", prs.Round)
			return vote
		}
	}
	// If there are POLPrevotes to send...
	if prs.ProposalPOLRound != -1 {
		if polPrevotes := rs.Votes.Prevotes(prs.ProposalPOLRound); polPrevotes != nil {
			if vote := ps.PickVoteToSend(polPrevotes, rng); vote != nil {
				logger.Debug("Picked rs.Prevotes(prs.ProposalPOLRound) to send",
					"round", prs.ProposalPOLRound)
				return vote
			}
		}
	}

	return nil
}

// -----------------------------------------------------------------------------

func (conR *Reactor) peerStatsRoutine() {
	for {
		if !conR.IsRunning() {
			conR.Logger.Info("Stopping peerStatsRoutine")
			return
		}

		select {
		case msg := <-conR.conS.statsMsgQueue:
			// Get peer
			peer := conR.Switch.Peers().Get(msg.PeerID)
			if peer == nil {
				conR.Logger.Debug("Attempt to update stats for non-existent peer",
					"peer", msg.PeerID)
				continue
			}
			// Get peer state
			ps, ok := peer.Get(types.PeerStateKey).(*PeerState)
			if !ok {
				panic(fmt.Sprintf("Peer %v has no state", peer))
			}
			switch msg.Msg.(type) {
			case *VoteMessage:
				if numVotes := ps.RecordVote(); numVotes%votesToContributeToBecomeGoodPeer == 0 {
					conR.Switch.MarkPeerAsGood(peer)
				}
			case *BlockPartMessage:
				if numParts := ps.RecordBlockPart(); numParts%blocksToContributeToBecomeGoodPeer == 0 {
					conR.Switch.MarkPeerAsGood(peer)
				}
			}
		case <-conR.conS.Quit():
			return

		case <-conR.Quit():
			return
		}
	}
}

// String returns a string representation of the Reactor.
// NOTE: For now, it is just a hard-coded string to avoid accessing unprotected shared variables.
// TODO: improve!
func (*Reactor) String() string {
	// better not to access shared variables
	return "ConsensusReactor" // conR.StringIndented("")
}

// StringIndented returns an indented string representation of the Reactor.
func (conR *Reactor) StringIndented(indent string) string {
	s := "ConsensusReactor{\n"
	s += indent + "  " + conR.conS.StringIndented(indent+"  ") + "\n"
	conR.Switch.Peers().ForEach(func(peer p2p.Peer) {
		ps, ok := peer.Get(types.PeerStateKey).(*PeerState)
		if !ok {
			panic(fmt.Sprintf("Peer %v has no state", peer))
		}
		s += indent + "  " + ps.StringIndented(indent+"  ") + "\n"
	})
	s += indent + "}"
	return s
}

// ReactorMetrics sets the metrics.
func ReactorMetrics(metrics *Metrics) ReactorOption {
	return func(conR *Reactor) { conR.Metrics = metrics }
}

// -----------------------------------------------------------------------------

// PeerState contains the known state of a peer, including its connection and
// threadsafe access to its PeerRoundState.
// NOTE: THIS GETS DUMPED WITH rpc/core/consensus.go.
// Be mindful of what you Expose.
type PeerState struct {
	peer   p2p.Peer
	logger log.Logger

	mtx   sync.Mutex             // NOTE: Modify below using setters, never directly.
	PRS   cstypes.PeerRoundState `json:"round_state"` // Exposed.
	Stats *peerStateStats        `json:"stats"`       // Exposed.
}

// peerStateStats holds internal statistics for a peer.
type peerStateStats struct {
	Votes      int `json:"votes"`
	BlockParts int `json:"block_parts"`
}

func (pss peerStateStats) String() string {
	return fmt.Sprintf("peerStateStats{votes: %d, blockParts: %d}",
		pss.Votes, pss.BlockParts)
}

// NewPeerState returns a new PeerState for the given Peer.
func NewPeerState(peer p2p.Peer) *PeerState {
	return &PeerState{
		peer:   peer,
		logger: log.NewNopLogger(),
		PRS: cstypes.PeerRoundState{
			Round:              -1,
			ProposalPOLRound:   -1,
			LastCommitRound:    -1,
			CatchupCommitRound: -1,
		},
		Stats: &peerStateStats{},
	}
}

// SetLogger allows to set a logger on the peer state. Returns the peer state
// itself.
func (ps *PeerState) SetLogger(logger log.Logger) *PeerState {
	ps.logger = logger
	return ps
}

// GetRoundState returns an shallow copy of the PeerRoundState.
// There's no point in mutating it since it won't change PeerState.
func (ps *PeerState) GetRoundState() *cstypes.PeerRoundState {
	ps.mtx.Lock()
	defer ps.mtx.Unlock()

	prs := ps.PRS // copy
	return &prs
}

// MarshalJSON implements the json.Marshaler interface.
func (ps *PeerState) MarshalJSON() ([]byte, error) {
	ps.mtx.Lock()
	defer ps.mtx.Unlock()

	type jsonPeerState PeerState
	return cmtjson.Marshal((*jsonPeerState)(ps))
}

// GetHeight returns an atomic snapshot of the PeerRoundState's height
// used by the mempool to ensure peers are caught up before broadcasting new txs.
func (ps *PeerState) GetHeight() int64 {
	ps.mtx.Lock()
	defer ps.mtx.Unlock()
	return ps.PRS.Height
}

// SetHasProposal sets the given proposal as known for the peer.
func (ps *PeerState) SetHasProposal(proposal *types.Proposal) {
	ps.mtx.Lock()
	defer ps.mtx.Unlock()

	if ps.PRS.Height != proposal.Height || ps.PRS.Round != proposal.Round {
		return
	}

	if ps.PRS.Proposal {
		return
	}

	ps.PRS.Proposal = true

	// ps.PRS.ProposalBlockParts is set due to NewValidBlockMessage
	if ps.PRS.ProposalBlockParts != nil {
		return
	}

	ps.PRS.ProposalBlockPartSetHeader = proposal.BlockID.PartSetHeader
	ps.PRS.ProposalBlockParts = bits.NewBitArray(int(proposal.BlockID.PartSetHeader.Total))
	ps.PRS.ProposalPOLRound = proposal.POLRound
	ps.PRS.ProposalPOL = nil // Nil until ProposalPOLMessage received.
}

// InitProposalBlockParts initializes the peer's proposal block parts header and bit array.
func (ps *PeerState) InitProposalBlockParts(partSetHeader types.PartSetHeader) {
	ps.mtx.Lock()
	defer ps.mtx.Unlock()

	if ps.PRS.ProposalBlockParts != nil {
		return
	}

	ps.PRS.ProposalBlockPartSetHeader = partSetHeader
	ps.PRS.ProposalBlockParts = bits.NewBitArray(int(partSetHeader.Total))
}

// SetHasProposalBlockPart sets the given block part index as known for the peer.
func (ps *PeerState) SetHasProposalBlockPart(height int64, round int32, index int) {
	ps.mtx.Lock()
	defer ps.mtx.Unlock()

	ps.setHasProposalBlockPart(height, round, index)
}

func (ps *PeerState) setHasProposalBlockPart(height int64, round int32, index int) {
	ps.logger.Debug("setHasProposalBlockPart",
		"peerH/R",
		log.NewLazySprintf("%d/%d", ps.PRS.Height, ps.PRS.Round),
		"H/R",
		log.NewLazySprintf("%d/%d", height, round),
		"index", index)

	if ps.PRS.Height != height || ps.PRS.Round != round {
		return
	}

	ps.PRS.ProposalBlockParts.SetIndex(index, true)
}

// SendPartSetHasPart sends the part to the peer.
// Returns true and marks the peer as having the part if the part was sent.
func (ps *PeerState) SendPartSetHasPart(part *types.Part, prs *cstypes.PeerRoundState) bool {
	// Send the part
	ps.logger.Debug("Sending block part", "height", prs.Height, "round", prs.Round, "index", part.Index)
	pp, err := part.ToProto()
	if err != nil {
		// NOTE: only returns error if part is nil, which it should never be by here
		ps.logger.Error("Could not convert part to proto", "index", part.Index, "error", err)
		return false
	}
	if ps.peer.Send(p2p.Envelope{
		ChannelID: DataChannel,
		Message: &cmtcons.BlockPart{
			Height: prs.Height, // Not our height, so it doesn't matter.
			Round:  prs.Round,  // Not our height, so it doesn't matter.
			Part:   *pp,
		},
	}) {
		ps.SetHasProposalBlockPart(prs.Height, prs.Round, int(part.Index))
		return true
	}
	ps.logger.Debug("Sending block part failed")
	return false
}

// SendProposalSetHasProposal sends the Proposal (and ProposalPOL if there is one) to the peer.
// If successful, it marks the peer as having the proposal.
func (ps *PeerState) SendProposalSetHasProposal(
	logger log.Logger,
	rs *cstypes.RoundState,
	prs *cstypes.PeerRoundState,
) {
	// Proposal: share the proposal metadata with peer.
	logger.Debug("Sending proposal", "height", prs.Height, "round", prs.Round)
	if ps.peer.Send(p2p.Envelope{
		ChannelID: DataChannel,
		Message:   &cmtcons.Proposal{Proposal: *rs.Proposal.ToProto()},
	}) {
		// NOTE[ZM]: A peer might have received different proposal msg so this Proposal msg will be rejected!
		ps.SetHasProposal(rs.Proposal)
	}

	// ProposalPOL: lets peer know which POL votes we have so far.
	// Peer must receive ProposalMessage first.
	// rs.Proposal was validated, so rs.Proposal.POLRound <= rs.Round,
	// so we definitely have rs.Votes.Prevotes(rs.Proposal.POLRound).
	if 0 <= rs.Proposal.POLRound {
		logger.Debug("Sending POL", "height", prs.Height, "round", prs.Round)
		ps.peer.Send(p2p.Envelope{
			ChannelID: DataChannel,
			Message: &cmtcons.ProposalPOL{
				Height:           rs.Height,
				ProposalPolRound: rs.Proposal.POLRound,
				ProposalPol:      *rs.Votes.Prevotes(rs.Proposal.POLRound).BitArray().ToProto(),
			},
		})
	}
}

// sendVoteSetHasVote sends the vote to the peer.
// Returns true and marks the peer as having the vote if the vote was sent.
func (ps *PeerState) sendVoteSetHasVote(vote *types.Vote) bool {
	ps.logger.Debug("Sending vote message", "ps", ps, "vote", vote)
	if ps.peer.Send(p2p.Envelope{
		ChannelID: VoteChannel,
		Message: &cmtcons.Vote{
			Vote: vote.ToProto(),
		},
	}) {
		ps.SetHasVote(vote)
		return true
	}
	return false
}

// PickVoteToSend picks a vote to send to the peer.
// Returns true if a vote was picked.
// NOTE: `votes` must be the correct Size() for the Height().
func (ps *PeerState) PickVoteToSend(votes types.VoteSetReader, rng *rand.Rand) *types.Vote {
	ps.mtx.Lock()
	defer ps.mtx.Unlock()

	if votes.Size() == 0 {
		return nil
	}

	height, round, votesType, size := votes.GetHeight(), votes.GetRound(), types.SignedMsgType(votes.Type()), votes.Size()

	// Lazily set data using 'votes'.
	if votes.IsCommit() {
		ps.ensureCatchupCommitRound(height, round, size)
	}
	ps.ensureVoteBitArrays(height, size)

	psVotes := ps.getVoteBitArray(height, round, votesType)
	if psVotes == nil {
		return nil // Not something worth sending
	}
	if index, ok := votes.BitArray().Sub(psVotes).PickRandom(rng); ok {
		vote := votes.GetByIndex(int32(index))
		if vote == nil {
			ps.logger.Error("votes.GetByIndex returned nil", "votes", votes, "index", index)
		}
		return vote
	}
	return nil
}

func (ps *PeerState) getVoteBitArray(height int64, round int32, votesType types.SignedMsgType) *bits.BitArray {
	if !types.IsVoteTypeValid(votesType) {
		return nil
	}

	if ps.PRS.Height == height {
		if ps.PRS.Round == round {
			switch votesType {
			case types.PrevoteType:
				return ps.PRS.Prevotes
			case types.PrecommitType:
				return ps.PRS.Precommits
			}
		}
		if ps.PRS.CatchupCommitRound == round {
			switch votesType {
			case types.PrevoteType:
				return nil
			case types.PrecommitType:
				return ps.PRS.CatchupCommit
			}
		}
		if ps.PRS.ProposalPOLRound == round {
			switch votesType {
			case types.PrevoteType:
				return ps.PRS.ProposalPOL
			case types.PrecommitType:
				return nil
			}
		}
		return nil
	}
	if ps.PRS.Height == height+1 {
		if ps.PRS.LastCommitRound == round {
			switch votesType {
			case types.PrevoteType:
				return nil
			case types.PrecommitType:
				return ps.PRS.LastCommit
			}
		}
		return nil
	}
	return nil
}

// 'round': A round for which we have a +2/3 commit.
func (ps *PeerState) ensureCatchupCommitRound(height int64, round int32, numValidators int) {
	if ps.PRS.Height != height {
		return
	}
	/*
		NOTE: This is wrong, 'round' could change.
		e.g. if orig round is not the same as block LastCommit round.
		if ps.CatchupCommitRound != -1 && ps.CatchupCommitRound != round {
			panic(fmt.Sprintf(
				"Conflicting CatchupCommitRound. Height: %v,
				Orig: %v,
				New: %v",
				height,
				ps.CatchupCommitRound,
				round))
		}
	*/
	if ps.PRS.CatchupCommitRound == round {
		return // Nothing to do!
	}
	ps.PRS.CatchupCommitRound = round
	if round == ps.PRS.Round {
		ps.PRS.CatchupCommit = ps.PRS.Precommits
	} else {
		ps.PRS.CatchupCommit = bits.NewBitArray(numValidators)
	}
}

// EnsureVoteBitArrays ensures the bit-arrays have been allocated for tracking
// what votes this peer has received.
// NOTE: It's important to make sure that numValidators actually matches
// what the node sees as the number of validators for height.
func (ps *PeerState) EnsureVoteBitArrays(height int64, numValidators int) {
	ps.mtx.Lock()
	defer ps.mtx.Unlock()
	ps.ensureVoteBitArrays(height, numValidators)
}

func (ps *PeerState) ensureVoteBitArrays(height int64, numValidators int) {
	if ps.PRS.Height == height {
		if ps.PRS.Prevotes == nil {
			ps.PRS.Prevotes = bits.NewBitArray(numValidators)
		}
		if ps.PRS.Precommits == nil {
			ps.PRS.Precommits = bits.NewBitArray(numValidators)
		}
		if ps.PRS.CatchupCommit == nil {
			ps.PRS.CatchupCommit = bits.NewBitArray(numValidators)
		}
		if ps.PRS.ProposalPOL == nil {
			ps.PRS.ProposalPOL = bits.NewBitArray(numValidators)
		}
	} else if ps.PRS.Height == height+1 {
		if ps.PRS.LastCommit == nil {
			ps.PRS.LastCommit = bits.NewBitArray(numValidators)
		}
	}
}

// RecordVote increments internal votes related statistics for this peer.
// It returns the total number of added votes.
func (ps *PeerState) RecordVote() int {
	ps.mtx.Lock()
	defer ps.mtx.Unlock()

	ps.Stats.Votes++

	return ps.Stats.Votes
}

// VotesSent returns the number of blocks for which peer has been sending us
// votes.
func (ps *PeerState) VotesSent() int {
	ps.mtx.Lock()
	defer ps.mtx.Unlock()

	return ps.Stats.Votes
}

// RecordBlockPart increments internal block part related statistics for this peer.
// It returns the total number of added block parts.
func (ps *PeerState) RecordBlockPart() int {
	ps.mtx.Lock()
	defer ps.mtx.Unlock()

	ps.Stats.BlockParts++
	return ps.Stats.BlockParts
}

// BlockPartsSent returns the number of useful block parts the peer has sent us.
func (ps *PeerState) BlockPartsSent() int {
	ps.mtx.Lock()
	defer ps.mtx.Unlock()

	return ps.Stats.BlockParts
}

// SetHasVote sets the given vote as known by the peer.
func (ps *PeerState) SetHasVote(vote *types.Vote) {
	ps.mtx.Lock()
	defer ps.mtx.Unlock()

	ps.setHasVote(vote.Height, vote.Round, vote.Type, vote.ValidatorIndex)
}

// SetHasVote sets the given vote as known by the peer.
func (ps *PeerState) SetHasVoteFromPeer(vote *types.Vote, csHeight int64, valSize, lastCommitSize int) {
	ps.mtx.Lock()
	defer ps.mtx.Unlock()

	ps.ensureVoteBitArrays(csHeight, valSize)
	ps.ensureVoteBitArrays(csHeight-1, lastCommitSize)
	ps.setHasVote(vote.Height, vote.Round, vote.Type, vote.ValidatorIndex)
}

func (ps *PeerState) setHasVote(height int64, round int32, voteType types.SignedMsgType, index int32) {
	ps.logger.Debug("setHasVote",
		"peerH/R",
		log.NewLazySprintf("%d/%d", ps.PRS.Height, ps.PRS.Round),
		"H/R",
		log.NewLazySprintf("%d/%d", height, round),
		"type", voteType, "index", index)

	// NOTE: some may be nil BitArrays -> no side effects.
	psVotes := ps.getVoteBitArray(height, round, voteType)
	if psVotes != nil {
		psVotes.SetIndex(int(index), true)
	}
}

// ApplyNewRoundStepMessage updates the peer state for the new round.
func (ps *PeerState) ApplyNewRoundStepMessage(msg *NewRoundStepMessage) {
	ps.mtx.Lock()
	defer ps.mtx.Unlock()

	// Ignore duplicates or decreases
	if CompareHRS(msg.Height, msg.Round, msg.Step, ps.PRS.Height, ps.PRS.Round, ps.PRS.Step) <= 0 {
		return
	}

	// Just remember these values.
	psHeight := ps.PRS.Height
	psRound := ps.PRS.Round
	psCatchupCommitRound := ps.PRS.CatchupCommitRound
	psCatchupCommit := ps.PRS.CatchupCommit
	lastPrecommits := ps.PRS.Precommits

	startTime := cmttime.Now().Add(-1 * time.Duration(msg.SecondsSinceStartTime) * time.Second)
	ps.PRS.Height = msg.Height
	ps.PRS.Round = msg.Round
	ps.PRS.Step = msg.Step
	ps.PRS.StartTime = startTime
	if psHeight != msg.Height || psRound != msg.Round {
		ps.PRS.Proposal = false
		ps.PRS.ProposalBlockPartSetHeader = types.PartSetHeader{}
		ps.PRS.ProposalBlockParts = nil
		ps.PRS.ProposalPOLRound = -1
		ps.PRS.ProposalPOL = nil
		// We'll update the BitArray capacity later.
		ps.PRS.Prevotes = nil
		ps.PRS.Precommits = nil
	}
	if psHeight == msg.Height && psRound != msg.Round && msg.Round == psCatchupCommitRound {
		// Peer caught up to CatchupCommitRound.
		// Preserve psCatchupCommit!
		// NOTE: We prefer to use prs.Precommits if
		// pr.Round matches pr.CatchupCommitRound.
		ps.PRS.Precommits = psCatchupCommit
	}
	if psHeight != msg.Height {
		// Shift Precommits to LastCommit.
		if psHeight+1 == msg.Height && psRound == msg.LastCommitRound {
			ps.PRS.LastCommitRound = msg.LastCommitRound
			ps.PRS.LastCommit = lastPrecommits
		} else {
			ps.PRS.LastCommitRound = msg.LastCommitRound
			ps.PRS.LastCommit = nil
		}
		// We'll update the BitArray capacity later.
		ps.PRS.CatchupCommitRound = -1
		ps.PRS.CatchupCommit = nil
	}
}

// ApplyNewValidBlockMessage updates the peer state for the new valid block.
func (ps *PeerState) ApplyNewValidBlockMessage(msg *NewValidBlockMessage) {
	ps.mtx.Lock()
	defer ps.mtx.Unlock()

	if ps.PRS.Height != msg.Height {
		return
	}

	if ps.PRS.Round != msg.Round && !msg.IsCommit {
		return
	}

	ps.PRS.ProposalBlockPartSetHeader = msg.BlockPartSetHeader
	ps.PRS.ProposalBlockParts = msg.BlockParts
}

// ApplyProposalPOLMessage updates the peer state for the new proposal POL.
func (ps *PeerState) ApplyProposalPOLMessage(msg *ProposalPOLMessage) {
	ps.mtx.Lock()
	defer ps.mtx.Unlock()

	if ps.PRS.Height != msg.Height {
		return
	}
	if ps.PRS.ProposalPOLRound != msg.ProposalPOLRound {
		return
	}

	// TODO: Merge onto existing ps.PRS.ProposalPOL?
	// We might have sent some prevotes in the meantime.
	ps.PRS.ProposalPOL = msg.ProposalPOL
}

// ApplyHasVoteMessage updates the peer state for the new vote.
func (ps *PeerState) ApplyHasVoteMessage(msg *HasVoteMessage) {
	ps.mtx.Lock()
	defer ps.mtx.Unlock()

	if ps.PRS.Height != msg.Height {
		return
	}

	ps.setHasVote(msg.Height, msg.Round, msg.Type, msg.Index)
}

// ApplyHasProposalBlockPartMessage updates the peer state for the new block part.
func (ps *PeerState) ApplyHasProposalBlockPartMessage(msg *HasProposalBlockPartMessage) {
	ps.mtx.Lock()
	defer ps.mtx.Unlock()

	if ps.PRS.Height != msg.Height {
		return
	}

	ps.setHasProposalBlockPart(msg.Height, msg.Round, int(msg.Index))
}

// ApplyVoteSetBitsMessage updates the peer state for the bit-array of votes
// it claims to have for the corresponding BlockID.
// `ourVotes` is a BitArray of votes we have for msg.BlockID
// NOTE: if ourVotes is nil (e.g. msg.Height < rs.Height),
// we conservatively overwrite ps's votes w/ msg.Votes.
func (ps *PeerState) ApplyVoteSetBitsMessage(msg *VoteSetBitsMessage, ourVotes *bits.BitArray) {
	ps.mtx.Lock()
	defer ps.mtx.Unlock()

	votes := ps.getVoteBitArray(msg.Height, msg.Round, msg.Type)
	if votes != nil {
		if ourVotes == nil {
			votes.Update(msg.Votes)
		} else {
			otherVotes := votes.Sub(ourVotes)
			hasVotes := otherVotes.Or(msg.Votes)
			votes.Update(hasVotes)
		}
	}
}

// String returns a string representation of the PeerState.
func (ps *PeerState) String() string {
	return ps.StringIndented("")
}

// StringIndented returns a string representation of the PeerState.
func (ps *PeerState) StringIndented(indent string) string {
	ps.mtx.Lock()
	defer ps.mtx.Unlock()
	return fmt.Sprintf(`PeerState{
%s  Key        %v
%s  RoundState %v
%s  Stats      %v
%s}`,
		indent, ps.peer.ID(),
		indent, ps.PRS.StringIndented(indent+"  "),
		indent, ps.Stats,
		indent)
}

// -----------------------------------------------------------------------------
// Messages

// Message is a message that can be sent and received on the Reactor.
type Message interface {
	ValidateBasic() error
}

func init() {
	cmtjson.RegisterType(&NewRoundStepMessage{}, "tendermint/NewRoundStepMessage")
	cmtjson.RegisterType(&NewValidBlockMessage{}, "tendermint/NewValidBlockMessage")
	cmtjson.RegisterType(&ProposalMessage{}, "tendermint/Proposal")
	cmtjson.RegisterType(&ProposalPOLMessage{}, "tendermint/ProposalPOL")
	cmtjson.RegisterType(&BlockPartMessage{}, "tendermint/BlockPart")
	cmtjson.RegisterType(&VoteMessage{}, "tendermint/Vote")
	cmtjson.RegisterType(&HasVoteMessage{}, "tendermint/HasVote")
	cmtjson.RegisterType(&HasProposalBlockPartMessage{}, "tendermint/HasProposalBlockPart")
	cmtjson.RegisterType(&VoteSetMaj23Message{}, "tendermint/VoteSetMaj23")
	cmtjson.RegisterType(&VoteSetBitsMessage{}, "tendermint/VoteSetBits")
}

// -------------------------------------

// NewRoundStepMessage is sent for every step taken in the ConsensusState.
// For every height/round/step transition.
type NewRoundStepMessage struct {
	Height                int64
	Round                 int32
	Step                  cstypes.RoundStepType
	SecondsSinceStartTime int64
	LastCommitRound       int32
}

// ValidateBasic performs basic validation.
func (m *NewRoundStepMessage) ValidateBasic() error {
	if m.Height < 0 {
		return cmterrors.ErrNegativeField{Field: "Height"}
	}
	if m.Round < 0 {
		return cmterrors.ErrNegativeField{Field: "Round"}
	}
	if !m.Step.IsValid() {
		return cmterrors.ErrInvalidField{Field: "Step"}
	}

	// NOTE: SecondsSinceStartTime may be negative

	// LastCommitRound will be -1 for the initial height, but we don't know what height this is
	// since it can be specified in genesis. The reactor will have to validate this via
	// ValidateHeight().
	if m.LastCommitRound < -1 {
		return cmterrors.ErrInvalidField{Field: "LastCommitRound", Reason: "cannot be < -1"}
	}

	return nil
}

// ValidateHeight validates the height given the chain's initial height.
func (m *NewRoundStepMessage) ValidateHeight(initialHeight int64) error {
	if m.Height < initialHeight {
		return cmterrors.ErrInvalidField{
			Field:  "Height",
			Reason: fmt.Sprintf("%v should be lower than initial height %v", m.Height, initialHeight),
		}
	}

	if m.Height == initialHeight && m.LastCommitRound != -1 {
		return cmterrors.ErrInvalidField{
			Field:  "LastCommitRound",
			Reason: fmt.Sprintf("%v must be -1 for initial height %v", m.LastCommitRound, initialHeight),
		}
	}

	if m.Height > initialHeight && m.LastCommitRound < 0 {
		return cmterrors.ErrInvalidField{
			Field:  "LastCommitRound",
			Reason: fmt.Sprintf("can only be negative for initial height %v", initialHeight),
		}
	}
	return nil
}

// String returns a string representation.
func (m *NewRoundStepMessage) String() string {
	return fmt.Sprintf("[NewRoundStep H:%v R:%v S:%v LCR:%v]",
		m.Height, m.Round, m.Step, m.LastCommitRound)
}

// -------------------------------------

// NewValidBlockMessage is sent when a validator observes a valid block B in some round r,
// i.e., there is a Proposal for block B and 2/3+ prevotes for the block B in the round r.
// In case the block is also committed, then IsCommit flag is set to true.
type NewValidBlockMessage struct {
	Height             int64
	Round              int32
	BlockPartSetHeader types.PartSetHeader
	BlockParts         *bits.BitArray
	IsCommit           bool
}

// ValidateBasic performs basic validation.
func (m *NewValidBlockMessage) ValidateBasic() error {
	if m.Height < 0 {
		return cmterrors.ErrNegativeField{Field: "Height"}
	}
	if m.Round < 0 {
		return cmterrors.ErrNegativeField{Field: "Round"}
	}
	if err := m.BlockPartSetHeader.ValidateBasic(); err != nil {
		return cmterrors.ErrWrongField{Field: "BlockPartSetHeader", Err: err}
	}
	if m.BlockParts.Size() == 0 {
		return cmterrors.ErrRequiredField{Field: "blockParts"}
	}
	if m.BlockParts.Size() != int(m.BlockPartSetHeader.Total) {
		return fmt.Errorf("blockParts bit array size %d not equal to BlockPartSetHeader.Total %d",
			m.BlockParts.Size(),
			m.BlockPartSetHeader.Total)
	}
	if m.BlockParts.Size() > int(types.MaxBlockPartsCount) {
		return fmt.Errorf("blockParts bit array is too big: %d, max: %d", m.BlockParts.Size(), types.MaxBlockPartsCount)
	}
	return nil
}

// String returns a string representation.
func (m *NewValidBlockMessage) String() string {
	return fmt.Sprintf("[ValidBlockMessage H:%v R:%v BP:%v BA:%v IsCommit:%v]",
		m.Height, m.Round, m.BlockPartSetHeader, m.BlockParts, m.IsCommit)
}

// -------------------------------------

// ProposalMessage is sent when a new block is proposed.
type ProposalMessage struct {
	Proposal *types.Proposal
}

// ValidateBasic performs basic validation.
func (m *ProposalMessage) ValidateBasic() error {
	return m.Proposal.ValidateBasic()
}

// String returns a string representation.
func (m *ProposalMessage) String() string {
	return fmt.Sprintf("[Proposal %v]", m.Proposal)
}

// -------------------------------------

// ProposalPOLMessage is sent when a previous proposal is re-proposed.
type ProposalPOLMessage struct {
	Height           int64
	ProposalPOLRound int32
	ProposalPOL      *bits.BitArray
}

// ValidateBasic performs basic validation.
func (m *ProposalPOLMessage) ValidateBasic() error {
	if m.Height < 0 {
		return cmterrors.ErrNegativeField{Field: "Height"}
	}
	if m.ProposalPOLRound < 0 {
		return cmterrors.ErrNegativeField{Field: "ProposalPOLRound"}
	}
	if m.ProposalPOL.Size() == 0 {
		return cmterrors.ErrRequiredField{Field: "ProposalPOL"}
	}
	if m.ProposalPOL.Size() > types.MaxVotesCount {
		return fmt.Errorf("proposalPOL bit array is too big: %d, max: %d", m.ProposalPOL.Size(), types.MaxVotesCount)
	}
	return nil
}

// String returns a string representation.
func (m *ProposalPOLMessage) String() string {
	return fmt.Sprintf("[ProposalPOL H:%v POLR:%v POL:%v]", m.Height, m.ProposalPOLRound, m.ProposalPOL)
}

// -------------------------------------

// BlockPartMessage is sent when gossipping a piece of the proposed block.
type BlockPartMessage struct {
	Height int64
	Round  int32
	Part   *types.Part
}

// ValidateBasic performs basic validation.
func (m *BlockPartMessage) ValidateBasic() error {
	if m.Height < 0 {
		return cmterrors.ErrNegativeField{Field: "Height"}
	}
	if m.Round < 0 {
		return cmterrors.ErrNegativeField{Field: "Round"}
	}
	if err := m.Part.ValidateBasic(); err != nil {
		return cmterrors.ErrWrongField{Field: "Part", Err: err}
	}
	return nil
}

// String returns a string representation.
func (m *BlockPartMessage) String() string {
	return fmt.Sprintf("[BlockPart H:%v R:%v P:%v]", m.Height, m.Round, m.Part)
}

// -------------------------------------

// VoteMessage is sent when voting for a proposal (or lack thereof).
type VoteMessage struct {
	Vote *types.Vote
}

// ValidateBasic checks whether the vote within the message is well-formed.
func (m *VoteMessage) ValidateBasic() error {
	return m.Vote.ValidateBasic()
}

// String returns a string representation.
func (m *VoteMessage) String() string {
	return fmt.Sprintf("[Vote %v]", m.Vote)
}

// -------------------------------------

// HasVoteMessage is sent to indicate that a particular vote has been received.
type HasVoteMessage struct {
	Height int64
	Round  int32
	Type   types.SignedMsgType
	Index  int32
}

// ValidateBasic performs basic validation.
func (m *HasVoteMessage) ValidateBasic() error {
	if m.Height < 0 {
		return cmterrors.ErrNegativeField{Field: "Height"}
	}
	if m.Round < 0 {
		return cmterrors.ErrNegativeField{Field: "Round"}
	}
	if !types.IsVoteTypeValid(m.Type) {
		return cmterrors.ErrInvalidField{Field: "Type"}
	}
	if m.Index < 0 {
		return cmterrors.ErrNegativeField{Field: "Index"}
	}
	return nil
}

// String returns a string representation.
func (m *HasVoteMessage) String() string {
	return fmt.Sprintf("[HasVote VI:%v V:{%v/%02d/%v}]", m.Index, m.Height, m.Round, m.Type)
}

// -------------------------------------

// VoteSetMaj23Message is sent to indicate that a given BlockID has seen +2/3 votes.
type VoteSetMaj23Message struct {
	Height  int64
	Round   int32
	Type    types.SignedMsgType
	BlockID types.BlockID
}

// ValidateBasic performs basic validation.
func (m *VoteSetMaj23Message) ValidateBasic() error {
	if m.Height < 0 {
		return cmterrors.ErrNegativeField{Field: "Height"}
	}
	if m.Round < 0 {
		return cmterrors.ErrNegativeField{Field: "Round"}
	}
	if !types.IsVoteTypeValid(m.Type) {
		return cmterrors.ErrInvalidField{Field: "Type"}
	}
	if err := m.BlockID.ValidateBasic(); err != nil {
		return cmterrors.ErrWrongField{Field: "BlockID", Err: err}
	}
	return nil
}

// String returns a string representation.
func (m *VoteSetMaj23Message) String() string {
	return fmt.Sprintf("[VSM23 %v/%02d/%v %v]", m.Height, m.Round, m.Type, m.BlockID)
}

// -------------------------------------

// VoteSetBitsMessage is sent to communicate the bit-array of votes seen for the BlockID.
type VoteSetBitsMessage struct {
	Height  int64
	Round   int32
	Type    types.SignedMsgType
	BlockID types.BlockID
	Votes   *bits.BitArray
}

// ValidateBasic performs basic validation.
func (m *VoteSetBitsMessage) ValidateBasic() error {
	if m.Height < 0 {
		return cmterrors.ErrNegativeField{Field: "Height"}
	}
	if !types.IsVoteTypeValid(m.Type) {
		return cmterrors.ErrInvalidField{Field: "Type"}
	}
	if err := m.BlockID.ValidateBasic(); err != nil {
		return cmterrors.ErrWrongField{Field: "BlockID", Err: err}
	}
	// NOTE: Votes.Size() can be zero if the node does not have any
	if m.Votes.Size() > types.MaxVotesCount {
		return fmt.Errorf("votes bit array is too big: %d, max: %d", m.Votes.Size(), types.MaxVotesCount)
	}
	return nil
}

// String returns a string representation.
func (m *VoteSetBitsMessage) String() string {
	return fmt.Sprintf("[VSB %v/%02d/%v %v %v]", m.Height, m.Round, m.Type, m.BlockID, m.Votes)
}

// -------------------------------------

// HasProposalBlockPartMessage is sent to indicate that a particular block part has been received.
type HasProposalBlockPartMessage struct {
	Height int64
	Round  int32
	Index  int32
}

// ValidateBasic performs basic validation.
func (m *HasProposalBlockPartMessage) ValidateBasic() error {
	if m.Height < 1 {
		return cmterrors.ErrInvalidField{Field: "Height", Reason: "( < 1 )"}
	}
	if m.Round < 0 {
		return cmterrors.ErrNegativeField{Field: "Round"}
	}
	if m.Index < 0 {
		return cmterrors.ErrNegativeField{Field: "Index"}
	}
	return nil
}

// String returns a string representation.
func (m *HasProposalBlockPartMessage) String() string {
	return fmt.Sprintf("[HasProposalBlockPart PI:%v HR:{%v/%02d}]", m.Index, m.Height, m.Round)
}

var (
	_ types.Wrapper = &cmtcons.BlockPart{}
	_ types.Wrapper = &cmtcons.HasVote{}
	_ types.Wrapper = &cmtcons.HasProposalBlockPart{}
	_ types.Wrapper = &cmtcons.NewRoundStep{}
	_ types.Wrapper = &cmtcons.NewValidBlock{}
	_ types.Wrapper = &cmtcons.Proposal{}
	_ types.Wrapper = &cmtcons.ProposalPOL{}
	_ types.Wrapper = &cmtcons.VoteSetBits{}
	_ types.Wrapper = &cmtcons.VoteSetMaj23{}
)<|MERGE_RESOLUTION|>--- conflicted
+++ resolved
@@ -354,13 +354,7 @@
 			cs.mtx.RLock()
 			csHeight, csRound, valSize, lastCommitSize := cs.Height, cs.Round, cs.Validators.Size(), cs.LastCommit.Size()
 			cs.mtx.RUnlock()
-<<<<<<< HEAD
-			ps.EnsureVoteBitArrays(csHeight, valSize)
-			ps.EnsureVoteBitArrays(csHeight-1, lastCommitSize)
-			ps.SetHasVote(msg.Vote)
-=======
-			ps.SetHasVoteFromPeer(msg.Vote, height, valSize, lastCommitSize)
->>>>>>> 98c401dc
+			ps.SetHasVoteFromPeer(msg.Vote, csHeight, valSize, lastCommitSize)
 
 			// if vote is late, and is not a precommit for the last block, mark it late and return.
 			isLate := msg.Vote.Height < csHeight || (msg.Vote.Height == csHeight && msg.Vote.Round < csRound)
