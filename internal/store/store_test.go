package store

import (
	"fmt"
	"os"
	"runtime/debug"
	"strings"
	"testing"
	"time"

	dbm "github.com/cometbft/cometbft-db"
	cmtstore "github.com/cometbft/cometbft/api/cometbft/store/v1"
	cmtversion "github.com/cometbft/cometbft/api/cometbft/version/v1"
	cfg "github.com/cometbft/cometbft/config"
	"github.com/cometbft/cometbft/crypto"
	"github.com/cometbft/cometbft/crypto/ed25519"
	cmtrand "github.com/cometbft/cometbft/internal/rand"
	sm "github.com/cometbft/cometbft/internal/state"
	"github.com/cometbft/cometbft/internal/state/indexer"
	"github.com/cometbft/cometbft/internal/state/indexer/block"
	"github.com/cometbft/cometbft/internal/state/txindex"
	"github.com/cometbft/cometbft/internal/test"
	"github.com/cometbft/cometbft/libs/log"
	"github.com/cometbft/cometbft/types"
	cmttime "github.com/cometbft/cometbft/types/time"
	"github.com/cometbft/cometbft/version"
	"github.com/cosmos/gogoproto/proto"
	"github.com/stretchr/testify/assert"
	"github.com/stretchr/testify/require"
)

// make an extended commit with a single vote containing just the height and a
// timestamp.
func makeTestExtCommit(height int64, timestamp time.Time) *types.ExtendedCommit {
	extCommitSigs := []types.ExtendedCommitSig{{
		CommitSig: types.CommitSig{
			BlockIDFlag:      types.BlockIDFlagCommit,
			ValidatorAddress: cmtrand.Bytes(crypto.AddressSize),
			Timestamp:        timestamp,
			Signature:        []byte("Signature"),
		},
		ExtensionSignature: []byte("ExtensionSignature"),
	}}
	return &types.ExtendedCommit{
		Height: height,
		BlockID: types.BlockID{
			Hash:          crypto.CRandBytes(32),
			PartSetHeader: types.PartSetHeader{Hash: crypto.CRandBytes(32), Total: 2},
		},
		ExtendedSignatures: extCommitSigs,
	}
}

func makeStateAndBlockStoreAndIndexers() (sm.State, *BlockStore, txindex.TxIndexer, indexer.BlockIndexer, func(), sm.Store) {
	config := test.ResetTestRoot("blockchain_reactor_test")
	blockDB := dbm.NewMemDB()
	stateDB := dbm.NewMemDB()
	stateStore := sm.NewStore(stateDB, sm.StoreOptions{
		DiscardABCIResponses: false,
	})
	state, err := sm.MakeGenesisStateFromFile(config.GenesisFile())
	if err != nil {
		panic(fmt.Errorf("error constructing state from genesis file: %w", err))
	}

	txIndexer, blockIndexer, err := block.IndexerFromConfig(config, cfg.DefaultDBProvider, "test")
	if err != nil {
		panic(err)
	}

	return state, NewBlockStore(blockDB, BlockStoreOptions{}), txIndexer, blockIndexer, func() { os.RemoveAll(config.RootDir) }, stateStore
}

func TestLoadBlockStoreState(t *testing.T) {
	type blockStoreTest struct {
		testName string
		bss      *cmtstore.BlockStoreState
		want     cmtstore.BlockStoreState
	}

	testCases := []blockStoreTest{
		{
			"success", &cmtstore.BlockStoreState{Base: 100, Height: 1000},
			cmtstore.BlockStoreState{Base: 100, Height: 1000},
		},
		{"empty", &cmtstore.BlockStoreState{}, cmtstore.BlockStoreState{}},
		{"no base", &cmtstore.BlockStoreState{Height: 1000}, cmtstore.BlockStoreState{Base: 1, Height: 1000}},
	}

	for _, tc := range testCases {
		db := dbm.NewMemDB()
		batch := db.NewBatch()
		SaveBlockStoreState(tc.bss, batch)
		err := batch.WriteSync()
		require.NoError(t, err)
		retrBSJ := LoadBlockStoreState(db)
		assert.Equal(t, tc.want, retrBSJ, "expected the retrieved DBs to match: %s", tc.testName)
		err = batch.Close()
		require.NoError(t, err)
	}
}

func TestNewBlockStore(t *testing.T) {
	db := dbm.NewMemDB()
	bss := cmtstore.BlockStoreState{Base: 100, Height: 10000}
	bz, _ := proto.Marshal(&bss)
	err := db.Set(blockStoreKey, bz)
	require.NoError(t, err)
	bs := NewBlockStore(db, BlockStoreOptions{})
	require.Equal(t, int64(100), bs.Base(), "failed to properly parse blockstore")
	require.Equal(t, int64(10000), bs.Height(), "failed to properly parse blockstore")

	panicCausers := []struct {
		data    []byte
		wantErr string
	}{
		{[]byte("artful-doger"), "not unmarshal bytes"},
		{[]byte(" "), "unmarshal bytes"},
	}

	for i, tt := range panicCausers {
		tt := tt
		// Expecting a panic here on trying to parse an invalid blockStore
		_, _, panicErr := doFn(func() (interface{}, error) {
			err := db.Set(blockStoreKey, tt.data)
			require.NoError(t, err)
			_ = NewBlockStore(db, BlockStoreOptions{})
			return nil, nil
		})
		require.Error(t, panicErr, "#%d panicCauser: %q expected a panic", i, tt.data)
		assert.Contains(t, fmt.Sprintf("%#v", panicErr), tt.wantErr, "#%d data: %q", i, tt.data)
	}

	err = db.Set(blockStoreKey, []byte{})
	require.NoError(t, err)
<<<<<<< HEAD
	bs = NewBlockStore(db, BlockStoreOptions{})
	assert.Equal(t, bs.Height(), int64(0), "expecting empty bytes to be unmarshaled alright")
=======
	bs = NewBlockStore(db)
	assert.Equal(t, int64(0), bs.Height(), "expecting empty bytes to be unmarshaled alright")
>>>>>>> 786cc4b8
}

func newInMemoryBlockStore() (*BlockStore, dbm.DB) {
	db := dbm.NewMemDB()
	return NewBlockStore(db, BlockStoreOptions{}), db
}

// TODO: This test should be simplified ...

func TestBlockStoreSaveLoadBlock(t *testing.T) {
	state, bs, _, _, cleanup, _ := makeStateAndBlockStoreAndIndexers()
	defer cleanup()
	require.Equal(t, int64(0), bs.Base(), "initially the base should be zero")
	require.Equal(t, int64(0), bs.Height(), "initially the height should be zero")

	// check there are no blocks at various heights
	noBlockHeights := []int64{0, -1, 100, 1000, 2}
	for i, height := range noBlockHeights {
		if g, _ := bs.LoadBlock(height); g != nil {
			t.Errorf("#%d: height(%d) got a block; want nil", i, height)
		}
	}

	// save a block
	block := state.MakeBlock(bs.Height()+1, nil, new(types.Commit), nil, state.Validators.GetProposer().Address)
	validPartSet, err := block.MakePartSet(2)
	require.NoError(t, err)
	part2 := validPartSet.GetPart(1)

	seenCommit := makeTestExtCommit(block.Header.Height, cmttime.Now())
	bs.SaveBlockWithExtendedCommit(block, validPartSet, seenCommit)
	require.EqualValues(t, 1, bs.Base(), "expecting the new height to be changed")
	require.EqualValues(t, block.Header.Height, bs.Height(), "expecting the new height to be changed")

	incompletePartSet := types.NewPartSetFromHeader(types.PartSetHeader{Total: 2})
	uncontiguousPartSet := types.NewPartSetFromHeader(types.PartSetHeader{Total: 0})
	_, err = uncontiguousPartSet.AddPart(part2)
	require.Error(t, err)

	header1 := types.Header{
		Version:         cmtversion.Consensus{Block: version.BlockProtocol},
		Height:          1,
		ChainID:         "block_test",
		Time:            cmttime.Now(),
		ProposerAddress: cmtrand.Bytes(crypto.AddressSize),
	}

	// End of setup, test data

	commitAtH10 := makeTestExtCommit(10, cmttime.Now()).ToCommit()
	tuples := []struct {
		block      *types.Block
		parts      *types.PartSet
		seenCommit *types.ExtendedCommit
		wantPanic  string
		wantErr    bool

		corruptBlockInDB      bool
		corruptCommitInDB     bool
		corruptSeenCommitInDB bool
		eraseCommitInDB       bool
		eraseSeenCommitInDB   bool
	}{
		{
			block:      newBlock(header1, commitAtH10),
			parts:      validPartSet,
			seenCommit: seenCommit,
		},

		{
			block:     nil,
			wantPanic: "only save a non-nil block",
		},

		{
			block: newBlock( // New block at height 5 in empty block store is fine
				types.Header{
					Version:         cmtversion.Consensus{Block: version.BlockProtocol},
					Height:          5,
					ChainID:         "block_test",
					Time:            cmttime.Now(),
					ProposerAddress: cmtrand.Bytes(crypto.AddressSize),
				},
				makeTestExtCommit(5, cmttime.Now()).ToCommit(),
			),
			parts:      validPartSet,
			seenCommit: makeTestExtCommit(5, cmttime.Now()),
		},

		{
			block:      newBlock(header1, commitAtH10),
			parts:      incompletePartSet,
			wantPanic:  "only save complete block", // incomplete parts
			seenCommit: makeTestExtCommit(10, cmttime.Now()),
		},

		{
			block:             newBlock(header1, commitAtH10),
			parts:             validPartSet,
			seenCommit:        seenCommit,
			corruptCommitInDB: true, // Corrupt the DB's commit entry
			wantPanic:         "error reading block commit",
		},

		{
			block:            newBlock(header1, commitAtH10),
			parts:            validPartSet,
			seenCommit:       seenCommit,
			wantPanic:        "unmarshal to cmtproto.BlockMeta",
			corruptBlockInDB: true, // Corrupt the DB's block entry
		},

		{
			block:      newBlock(header1, commitAtH10),
			parts:      validPartSet,
			seenCommit: seenCommit,

			// Expecting no error and we want a nil back
			eraseSeenCommitInDB: true,
		},

		{
			block:      block,
			parts:      validPartSet,
			seenCommit: seenCommit,

			corruptSeenCommitInDB: true,
			wantPanic:             "error reading block seen commit",
		},

		{
			block:      block,
			parts:      validPartSet,
			seenCommit: seenCommit,

			// Expecting no error and we want a nil back
			eraseCommitInDB: true,
		},
	}

	type quad struct {
		block  *types.Block
		commit *types.Commit
		meta   *types.BlockMeta

		seenCommit *types.Commit
	}

	for i, tuple := range tuples {
		tuple := tuple
		bs, db := newInMemoryBlockStore()
		// SaveBlock
		res, err, panicErr := doFn(func() (interface{}, error) {
			bs.SaveBlockWithExtendedCommit(tuple.block, tuple.parts, tuple.seenCommit)
			if tuple.block == nil {
				return nil, nil
			}

			if tuple.corruptBlockInDB {
				err := db.Set(calcBlockMetaKey(tuple.block.Height), []byte("block-bogus"))
				require.NoError(t, err)
			}
			bBlock, bBlockMeta := bs.LoadBlock(tuple.block.Height)

			if tuple.eraseSeenCommitInDB {
				err := db.Delete(calcSeenCommitKey(tuple.block.Height))
				require.NoError(t, err)
			}
			if tuple.corruptSeenCommitInDB {
				err := db.Set(calcSeenCommitKey(tuple.block.Height), []byte("bogus-seen-commit"))
				require.NoError(t, err)
			}
			bSeenCommit := bs.LoadSeenCommit(tuple.block.Height)

			commitHeight := tuple.block.Height - 1
			if tuple.eraseCommitInDB {
				err := db.Delete(calcBlockCommitKey(commitHeight))
				require.NoError(t, err)
			}
			if tuple.corruptCommitInDB {
				err := db.Set(calcBlockCommitKey(commitHeight), []byte("foo-bogus"))
				require.NoError(t, err)
			}
			bCommit := bs.LoadBlockCommit(commitHeight)
			return &quad{
				block: bBlock, seenCommit: bSeenCommit, commit: bCommit,
				meta: bBlockMeta,
			}, nil
		})

		if subStr := tuple.wantPanic; subStr != "" {
			if panicErr == nil {
				t.Errorf("#%d: want a non-nil panic", i)
			} else if got := fmt.Sprintf("%#v", panicErr); !strings.Contains(got, subStr) {
				t.Errorf("#%d:\n\tgotErr: %q\nwant substring: %q", i, got, subStr)
			}
			continue
		}

		if tuple.wantErr {
			if err == nil {
				t.Errorf("#%d: got nil error", i)
			}
			continue
		}

		require.NoError(t, panicErr, "#%d: unexpected panic", i)
		require.NoError(t, err, "#%d: expecting a non-nil error", i)
		qua, ok := res.(*quad)
		if !ok || qua == nil {
			t.Errorf("#%d: got nil quad back; gotType=%T", i, res)
			continue
		}
		if tuple.eraseSeenCommitInDB {
			assert.Nil(t, qua.seenCommit,
				"erased the seenCommit in the DB hence we should get back a nil seenCommit")
		}
		if tuple.eraseCommitInDB {
			assert.Nil(t, qua.commit,
				"erased the commit in the DB hence we should get back a nil commit")
		}
	}
}

// stripExtensions removes all VoteExtension data from an ExtendedCommit. This
// is useful when dealing with an ExendedCommit but vote extension data is
// expected to be absent.
func stripExtensions(ec *types.ExtendedCommit) bool {
	stripped := false
	for idx := range ec.ExtendedSignatures {
		if len(ec.ExtendedSignatures[idx].Extension) > 0 || len(ec.ExtendedSignatures[idx].ExtensionSignature) > 0 {
			stripped = true
		}
		ec.ExtendedSignatures[idx].Extension = nil
		ec.ExtendedSignatures[idx].ExtensionSignature = nil
	}
	return stripped
}

// TestSaveBlockWithExtendedCommitPanicOnAbsentExtension tests that saving a
// block with an extended commit panics when the extension data is absent.
func TestSaveBlockWithExtendedCommitPanicOnAbsentExtension(t *testing.T) {
	for _, testCase := range []struct {
		name           string
		malleateCommit func(*types.ExtendedCommit)
		shouldPanic    bool
	}{
		{
			name:           "basic save",
			malleateCommit: func(_ *types.ExtendedCommit) {},
			shouldPanic:    false,
		},
		{
			name: "save commit with no extensions",
			malleateCommit: func(c *types.ExtendedCommit) {
				stripExtensions(c)
			},
			shouldPanic: true,
		},
	} {
		t.Run(testCase.name, func(t *testing.T) {
			state, bs, _, _, cleanup, _ := makeStateAndBlockStoreAndIndexers()
			defer cleanup()
			h := bs.Height() + 1
			block := state.MakeBlock(h, test.MakeNTxs(h, 10), new(types.Commit), nil, state.Validators.GetProposer().Address)

			seenCommit := makeTestExtCommit(block.Header.Height, cmttime.Now())
			ps, err := block.MakePartSet(2)
			require.NoError(t, err)
			testCase.malleateCommit(seenCommit)
			if testCase.shouldPanic {
				require.Panics(t, func() {
					bs.SaveBlockWithExtendedCommit(block, ps, seenCommit)
				})
			} else {
				bs.SaveBlockWithExtendedCommit(block, ps, seenCommit)
			}
		})
	}
}

// TestLoadBlockExtendedCommit tests loading the extended commit for a previously
// saved block. The load method should return nil when only a commit was saved and
// return the extended commit otherwise.
func TestLoadBlockExtendedCommit(t *testing.T) {
	for _, testCase := range []struct {
		name         string
		saveExtended bool
		expectResult bool
	}{
		{
			name:         "save commit",
			saveExtended: false,
			expectResult: false,
		},
		{
			name:         "save extended commit",
			saveExtended: true,
			expectResult: true,
		},
	} {
		t.Run(testCase.name, func(t *testing.T) {
			state, bs, _, _, cleanup, _ := makeStateAndBlockStoreAndIndexers()
			defer cleanup()
			h := bs.Height() + 1
			block := state.MakeBlock(h, test.MakeNTxs(h, 10), new(types.Commit), nil, state.Validators.GetProposer().Address)
			seenCommit := makeTestExtCommit(block.Header.Height, cmttime.Now())
			ps, err := block.MakePartSet(2)
			require.NoError(t, err)
			if testCase.saveExtended {
				bs.SaveBlockWithExtendedCommit(block, ps, seenCommit)
			} else {
				bs.SaveBlock(block, ps, seenCommit.ToCommit())
			}
			res := bs.LoadBlockExtendedCommit(block.Height)
			if testCase.expectResult {
				require.Equal(t, seenCommit, res)
			} else {
				require.Nil(t, res)
			}
		})
	}
}

func TestLoadBaseMeta(t *testing.T) {
	config := test.ResetTestRoot("blockchain_reactor_test")
	defer os.RemoveAll(config.RootDir)
	stateStore := sm.NewStore(dbm.NewMemDB(), sm.StoreOptions{
		DiscardABCIResponses: false,
	})
	state, err := stateStore.LoadFromDBOrGenesisFile(config.GenesisFile())
	require.NoError(t, err)
	bs := NewBlockStore(dbm.NewMemDB(), BlockStoreOptions{})

	for h := int64(1); h <= 10; h++ {
		block := state.MakeBlock(h, test.MakeNTxs(h, 10), new(types.Commit), nil, state.Validators.GetProposer().Address)
		partSet, err := block.MakePartSet(2)
		require.NoError(t, err)
		seenCommit := makeTestExtCommit(h, cmttime.Now())
		bs.SaveBlockWithExtendedCommit(block, partSet, seenCommit)
	}

	_, _, err = bs.PruneBlocks(4, state)
	require.NoError(t, err)

	baseBlock := bs.LoadBaseMeta()
	assert.EqualValues(t, 4, baseBlock.Header.Height)
	assert.EqualValues(t, 4, bs.Base())

	require.NoError(t, bs.DeleteLatestBlock())
	require.EqualValues(t, 9, bs.Height())
}

func TestLoadBlockPart(t *testing.T) {
	config := test.ResetTestRoot("blockchain_reactor_test")

	bs, db := newInMemoryBlockStore()
	const height, index = 10, 1
	loadPart := func() (interface{}, error) {
		part := bs.LoadBlockPart(height, index)
		return part, nil
	}

	state, err := sm.MakeGenesisStateFromFile(config.GenesisFile())
	require.NoError(t, err)

	// Initially no contents.
	// 1. Requesting for a non-existent block shouldn't fail
	res, _, panicErr := doFn(loadPart)
	require.NoError(t, panicErr, "a non-existent block part shouldn't cause a panic")
	require.Nil(t, res, "a non-existent block part should return nil")

	// 2. Next save a corrupted block then try to load it
	err = db.Set(calcBlockPartKey(height, index), []byte("CometBFT"))
	require.NoError(t, err)
	res, _, panicErr = doFn(loadPart)
	require.Error(t, panicErr, "expecting a non-nil panic")
	require.Contains(t, panicErr.Error(), "unmarshal to cmtproto.Part failed")

	// 3. A good block serialized and saved to the DB should be retrievable
	block := state.MakeBlock(height, nil, new(types.Commit), nil, state.Validators.GetProposer().Address)
	partSet, err := block.MakePartSet(2)
	require.NoError(t, err)
	part1 := partSet.GetPart(0)

	pb1, err := part1.ToProto()
	require.NoError(t, err)
	err = db.Set(calcBlockPartKey(height, index), mustEncode(pb1))
	require.NoError(t, err)
	gotPart, _, panicErr := doFn(loadPart)
	require.NoError(t, panicErr, "an existent and proper block should not panic")
	require.Nil(t, res, "a properly saved block should return a proper block")
	require.Equal(t, gotPart.(*types.Part), part1,
		"expecting successful retrieval of previously saved block")
}

type prunerObserver struct {
	sm.NoopPrunerObserver
	prunedABCIResInfoCh   chan *sm.ABCIResponsesPrunedInfo
	prunedBlocksResInfoCh chan *sm.BlocksPrunedInfo
}

func newPrunerObserver(infoChCap int) *prunerObserver {
	return &prunerObserver{
		prunedABCIResInfoCh:   make(chan *sm.ABCIResponsesPrunedInfo, infoChCap),
		prunedBlocksResInfoCh: make(chan *sm.BlocksPrunedInfo, infoChCap),
	}
}

func (o *prunerObserver) PrunerPrunedABCIRes(info *sm.ABCIResponsesPrunedInfo) {
	o.prunedABCIResInfoCh <- info
}

func (o *prunerObserver) PrunerPrunedBlocks(info *sm.BlocksPrunedInfo) {
	o.prunedBlocksResInfoCh <- info
}

// This test tests the pruning service and its pruning of the blockstore
// The state store cannot be pruned here because we do not have proper
// state stored. The test is expected to pass even though the log should
// inform about the inability to prune the state store.
func TestPruningService(t *testing.T) {
	config := test.ResetTestRoot("blockchain_reactor_pruning_test")
	defer os.RemoveAll(config.RootDir)
	state, bs, txIndexer, blockIndexer, cleanup, stateStore := makeStateAndBlockStoreAndIndexers()
	defer cleanup()
	assert.EqualValues(t, 0, bs.Base())
	assert.EqualValues(t, 0, bs.Height())
	assert.EqualValues(t, 0, bs.Size())

	err := initStateStoreRetainHeights(stateStore, 0, 0, 0)
	require.NoError(t, err)

	obs := newPrunerObserver(1)

	pruner := sm.NewPruner(
		stateStore,
		bs,
		blockIndexer,
		txIndexer,
		log.TestingLogger(),
		sm.WithPrunerInterval(time.Second*1),
		sm.WithPrunerObserver(obs),
		sm.WithPrunerCompanionEnabled(),
	)

	err = pruner.SetApplicationBlockRetainHeight(1)
	require.Error(t, err)
	err = pruner.SetApplicationBlockRetainHeight(0)
	require.NoError(t, err)

	// make more than 1000 blocks, to test batch deletions
	for h := int64(1); h <= 1500; h++ {
		block := state.MakeBlock(h, test.MakeNTxs(h, 10), new(types.Commit), nil, state.Validators.GetProposer().Address)
		partSet, err := block.MakePartSet(2)
		require.NoError(t, err)
		seenCommit := makeTestExtCommit(h, cmttime.Now())
		bs.SaveBlockWithExtendedCommit(block, partSet, seenCommit)
	}

	assert.EqualValues(t, 1, bs.Base())
	assert.EqualValues(t, 1500, bs.Height())
	assert.EqualValues(t, 1500, bs.Size())

	state.LastBlockTime = time.Date(2020, 1, 1, 1, 0, 0, 0, time.UTC)
	state.LastBlockHeight = 1500

	state.ConsensusParams.Evidence.MaxAgeNumBlocks = 400
	state.ConsensusParams.Evidence.MaxAgeDuration = 1 * time.Second

	pk := ed25519.GenPrivKey().PubKey()

	// Generate a bunch of state data.
	// This is needed because the pruning is expecting to load the state from the database thus
	// We have to have acceptable values for all fields of the state
	validator := &types.Validator{Address: pk.Address(), VotingPower: 100, PubKey: pk}
	validatorSet := &types.ValidatorSet{
		Validators: []*types.Validator{validator},
		Proposer:   validator,
	}
	state.Validators = validatorSet
	state.NextValidators = validatorSet
	if state.LastBlockHeight >= 1 {
		state.LastValidators = state.Validators
	}

	err = stateStore.Save(state)
	require.NoError(t, err)
	// Check that basic pruning works
	err = pruner.SetApplicationBlockRetainHeight(1200)
	require.NoError(t, err)
	err = pruner.SetCompanionBlockRetainHeight(1200)
	require.NoError(t, err)
	err = pruner.Start()
	require.NoError(t, err)

	select {
	case info := <-obs.prunedBlocksResInfoCh:
		assert.EqualValues(t, 0, info.FromHeight)
		assert.EqualValues(t, 1199, info.ToHeight)
		assert.EqualValues(t, 1200, bs.Base())
		assert.EqualValues(t, 1500, bs.Height())
		assert.EqualValues(t, 301, bs.Size())
		block, meta := bs.LoadBlock(1200)
		require.NotNil(t, block)
		require.NotNil(t, meta)
		block, meta = bs.LoadBlock(1199)
		require.Nil(t, block)
		require.Nil(t, meta)
		// The header and commit for heights 1100 onwards
		// need to remain to verify evidence
		require.NotNil(t, bs.LoadBlockMeta(1100))
		require.Nil(t, bs.LoadBlockMeta(1099))
		require.NotNil(t, bs.LoadBlockCommit(1100))
		require.Nil(t, bs.LoadBlockCommit(1099))
		for i := int64(1); i < 1200; i++ {
			block, meta = bs.LoadBlock(i)
			require.Nil(t, block)
			require.Nil(t, meta)
		}
		for i := int64(1200); i <= 1500; i++ {
			block, meta = bs.LoadBlock(i)
			require.NotNil(t, block)
			require.NotNil(t, meta)
		}
		t.Log("Done pruning blocks until height 1200")

	case <-time.After(5 * time.Second):
		require.Fail(t, "timed out waiting for pruning run to complete")
	}

	// Pruning below the current base should error
	err = pruner.SetApplicationBlockRetainHeight(1199)
	require.Error(t, err)

	// Pruning to the current base should work
	err = pruner.SetApplicationBlockRetainHeight(1200)
	require.NoError(t, err)

	// Pruning again should work
	err = pruner.SetApplicationBlockRetainHeight(1300)
	require.NoError(t, err)

	err = pruner.SetCompanionBlockRetainHeight(1350)
	require.NoError(t, err)

	select {
	case <-obs.prunedBlocksResInfoCh:
		assert.EqualValues(t, 1300, bs.Base())

		// we should still have the header and the commit
		// as they're needed for evidence
		require.NotNil(t, bs.LoadBlockMeta(1100))
		require.Nil(t, bs.LoadBlockMeta(1099))
		require.NotNil(t, bs.LoadBlockCommit(1100))
		require.Nil(t, bs.LoadBlockCommit(1099))
		t.Log("Done pruning up until 1300")
	case <-time.After(5 * time.Second):
		require.Fail(t, "timed out waiting for pruning run to complete")
	}
	// Setting the pruning height beyond the current height should error
	err = pruner.SetApplicationBlockRetainHeight(1501)
	require.Error(t, err)

	// Pruning to the current height should work
	err = pruner.SetApplicationBlockRetainHeight(1500)
	require.NoError(t, err)

	select {
	case <-obs.prunedBlocksResInfoCh:
		// But we will prune only until 1350 because that was the Companions height
		// and it is lower
		block, meta := bs.LoadBlock(1349)
		assert.Nil(t, block)
		assert.Nil(t, meta)
		block, meta = bs.LoadBlock(1350)
		assert.NotNil(t, block, fmt.Sprintf("expected block at height 1350 to be there, but it was not; block store base height = %d", bs.Base()))
		assert.NotNil(t, meta)
		block, meta = bs.LoadBlock(1500)
		assert.NotNil(t, block)
		assert.NotNil(t, meta)
		block, meta = bs.LoadBlock(1501)
		assert.Nil(t, block)
		assert.Nil(t, meta)
		t.Log("Done pruning blocks until 1500")

	case <-time.After(5 * time.Second):
		require.Fail(t, "timed out waiting for pruning run to complete")
	}
}

func TestPruneBlocks(t *testing.T) {
	config := test.ResetTestRoot("blockchain_reactor_test")
	defer os.RemoveAll(config.RootDir)
	stateStore := sm.NewStore(dbm.NewMemDB(), sm.StoreOptions{
		DiscardABCIResponses: false,
	})
	state, err := stateStore.LoadFromDBOrGenesisFile(config.GenesisFile())
	require.NoError(t, err)
	db := dbm.NewMemDB()
	bs := NewBlockStore(db, BlockStoreOptions{})
	assert.EqualValues(t, 0, bs.Base())
	assert.EqualValues(t, 0, bs.Height())
	assert.EqualValues(t, 0, bs.Size())

	// pruning an empty store should error, even when pruning to 0
	_, _, err = bs.PruneBlocks(1, state)
	require.Error(t, err)

	_, _, err = bs.PruneBlocks(0, state)
	require.Error(t, err)

	// make more than 1000 blocks, to test batch deletions
	for h := int64(1); h <= 1500; h++ {
		block := state.MakeBlock(h, test.MakeNTxs(h, 10), new(types.Commit), nil, state.Validators.GetProposer().Address)
		partSet, err := block.MakePartSet(2)
		require.NoError(t, err)
		seenCommit := makeTestExtCommit(h, cmttime.Now())
		bs.SaveBlockWithExtendedCommit(block, partSet, seenCommit)
	}

	assert.EqualValues(t, 1, bs.Base())
	assert.EqualValues(t, 1500, bs.Height())
	assert.EqualValues(t, 1500, bs.Size())

	state.LastBlockTime = time.Date(2020, 1, 1, 1, 0, 0, 0, time.UTC)
	state.LastBlockHeight = 1500

	state.ConsensusParams.Evidence.MaxAgeNumBlocks = 400
	state.ConsensusParams.Evidence.MaxAgeDuration = 1 * time.Second

	// Check that basic pruning works
	pruned, evidenceRetainHeight, err := bs.PruneBlocks(1200, state)
	require.NoError(t, err)
	assert.EqualValues(t, 1199, pruned)
	assert.EqualValues(t, 1200, bs.Base())
	assert.EqualValues(t, 1500, bs.Height())
	assert.EqualValues(t, 301, bs.Size())
	assert.EqualValues(t, 1100, evidenceRetainHeight)

	block, meta := bs.LoadBlock(1200)
	require.NotNil(t, block)
	require.NotNil(t, meta)
	block, meta = bs.LoadBlock(1199)
	require.Nil(t, block)
	require.Nil(t, meta)

	// The header and commit for heights 1100 onwards
	// need to remain to verify evidence
	require.NotNil(t, bs.LoadBlockMeta(1100))
	require.Nil(t, bs.LoadBlockMeta(1099))
	require.NotNil(t, bs.LoadBlockCommit(1100))
	require.Nil(t, bs.LoadBlockCommit(1099))

	for i := int64(1); i < 1200; i++ {
		block, meta = bs.LoadBlock(i)
		require.Nil(t, block)
		require.Nil(t, meta)
	}
	for i := int64(1200); i <= 1500; i++ {
		block, meta = bs.LoadBlock(i)
		require.NotNil(t, block)
		require.NotNil(t, meta)
	}

	// Pruning below the current base should error
	_, _, err = bs.PruneBlocks(1199, state)
	require.Error(t, err)

	// Pruning to the current base should work
	pruned, _, err = bs.PruneBlocks(1200, state)
	require.NoError(t, err)
	assert.EqualValues(t, 0, pruned)

	// Pruning again should work
	pruned, _, err = bs.PruneBlocks(1300, state)
	require.NoError(t, err)
	assert.EqualValues(t, 100, pruned)
	assert.EqualValues(t, 1300, bs.Base())

	// we should still have the header and the commit
	// as they're needed for evidence
	require.NotNil(t, bs.LoadBlockMeta(1100))
	require.Nil(t, bs.LoadBlockMeta(1099))
	require.NotNil(t, bs.LoadBlockCommit(1100))
	require.Nil(t, bs.LoadBlockCommit(1099))

	// Pruning beyond the current height should error
	_, _, err = bs.PruneBlocks(1501, state)
	require.Error(t, err)

	// Pruning to the current height should work
	pruned, _, err = bs.PruneBlocks(1500, state)
	require.NoError(t, err)
	assert.EqualValues(t, 200, pruned)
	block, meta = bs.LoadBlock(1499)
	assert.Nil(t, block)
	assert.Nil(t, meta)
	block, meta = bs.LoadBlock(1500)
	assert.NotNil(t, block)
	assert.NotNil(t, meta)
	block, meta = bs.LoadBlock(1501)
	assert.Nil(t, block)
	assert.Nil(t, meta)
}

func TestLoadBlockMeta(t *testing.T) {
	bs, db := newInMemoryBlockStore()
	height := int64(10)
	loadMeta := func() (interface{}, error) {
		meta := bs.LoadBlockMeta(height)
		return meta, nil
	}

	// Initially no contents.
	// 1. Requesting for a non-existent blockMeta shouldn't fail
	res, _, panicErr := doFn(loadMeta)
	require.NoError(t, panicErr)
	require.Nil(t, res, "a non-existent blockMeta should return nil")

	// 2. Next save a corrupted blockMeta then try to load it
	err := db.Set(calcBlockMetaKey(height), []byte("CometBFT-Meta"))
	require.NoError(t, err)
	res, _, panicErr = doFn(loadMeta)
	require.Error(t, panicErr)
	require.Contains(t, panicErr.Error(), "unmarshal to cmtproto.BlockMeta")

	// 3. A good blockMeta serialized and saved to the DB should be retrievable
	meta := &types.BlockMeta{Header: types.Header{
		Version: cmtversion.Consensus{
			Block: version.BlockProtocol, App: 0,
		}, Height: 1, ProposerAddress: cmtrand.Bytes(crypto.AddressSize),
	}}
	pbm := meta.ToProto()
	err = db.Set(calcBlockMetaKey(height), mustEncode(pbm))
	require.NoError(t, err)
	gotMeta, _, panicErr := doFn(loadMeta)
	require.NoError(t, panicErr, "an existent and proper block should not panic")
	require.Nil(t, res, "a properly saved blockMeta should return a proper blocMeta ")
	pbmeta := meta.ToProto()
	if gmeta, ok := gotMeta.(*types.BlockMeta); ok {
		pbgotMeta := gmeta.ToProto()
		require.Equal(t, mustEncode(pbmeta), mustEncode(pbgotMeta),
			"expecting successful retrieval of previously saved blockMeta")
	}
}

func TestLoadBlockMetaByHash(t *testing.T) {
	config := test.ResetTestRoot("blockchain_reactor_test")
	defer os.RemoveAll(config.RootDir)
	stateStore := sm.NewStore(dbm.NewMemDB(), sm.StoreOptions{
		DiscardABCIResponses: false,
	})
	state, err := stateStore.LoadFromDBOrGenesisFile(config.GenesisFile())
	require.NoError(t, err)
	bs := NewBlockStore(dbm.NewMemDB(), BlockStoreOptions{})

	b1 := state.MakeBlock(state.LastBlockHeight+1, test.MakeNTxs(state.LastBlockHeight+1, 10), new(types.Commit), nil, state.Validators.GetProposer().Address)
	partSet, err := b1.MakePartSet(2)
	require.NoError(t, err)
	seenCommit := makeTestExtCommit(1, cmttime.Now())
	bs.SaveBlock(b1, partSet, seenCommit.ToCommit())

	baseBlock := bs.LoadBlockMetaByHash(b1.Hash())
	assert.EqualValues(t, b1.Header.Height, baseBlock.Header.Height)
	assert.EqualValues(t, b1.Header.LastBlockID, baseBlock.Header.LastBlockID)
	assert.EqualValues(t, b1.Header.ChainID, baseBlock.Header.ChainID)
}

func TestBlockFetchAtHeight(t *testing.T) {
	state, bs, _, _, cleanup, _ := makeStateAndBlockStoreAndIndexers()
	defer cleanup()
	require.Equal(t, int64(0), bs.Height(), "initially the height should be zero")
	block := state.MakeBlock(bs.Height()+1, nil, new(types.Commit), nil, state.Validators.GetProposer().Address)

	partSet, err := block.MakePartSet(2)
	require.NoError(t, err)
	seenCommit := makeTestExtCommit(block.Header.Height, cmttime.Now())
	bs.SaveBlockWithExtendedCommit(block, partSet, seenCommit)
	require.Equal(t, bs.Height(), block.Header.Height, "expecting the new height to be changed")

	blockAtHeight, _ := bs.LoadBlock(bs.Height())
	b1, err := block.ToProto()
	require.NoError(t, err)
	b2, err := blockAtHeight.ToProto()
	require.NoError(t, err)
	bz1 := mustEncode(b1)
	bz2 := mustEncode(b2)
	require.Equal(t, bz1, bz2)
	require.Equal(t, block.Hash(), blockAtHeight.Hash(),
		"expecting a successful load of the last saved block")

	blockAtHeightPlus1, _ := bs.LoadBlock(bs.Height() + 1)
	require.Nil(t, blockAtHeightPlus1, "expecting an unsuccessful load of Height()+1")
	blockAtHeightPlus2, _ := bs.LoadBlock(bs.Height() + 2)
	require.Nil(t, blockAtHeightPlus2, "expecting an unsuccessful load of Height()+2")
}

func doFn(fn func() (interface{}, error)) (res interface{}, err error, panicErr error) {
	defer func() {
		if r := recover(); r != nil {
			switch e := r.(type) {
			case error:
				panicErr = e
			case string:
				panicErr = fmt.Errorf("%s", e)
			default:
				if st, ok := r.(fmt.Stringer); ok {
					panicErr = fmt.Errorf("%s", st)
				} else {
					panicErr = fmt.Errorf("%s", debug.Stack())
				}
			}
		}
	}()

	res, err = fn()
	return res, err, panicErr
}

func newBlock(hdr types.Header, lastCommit *types.Commit) *types.Block {
	return &types.Block{
		Header:     hdr,
		LastCommit: lastCommit,
	}
}

func initStateStoreRetainHeights(stateStore sm.Store, appBlockRH, dcBlockRH, dcBlockResultsRH int64) error {
	if err := stateStore.SaveApplicationRetainHeight(appBlockRH); err != nil {
		return fmt.Errorf("failed to set initial application block retain height: %w", err)
	}
	if err := stateStore.SaveCompanionBlockRetainHeight(dcBlockRH); err != nil {
		return fmt.Errorf("failed to set initial companion block retain height: %w", err)
	}
	if err := stateStore.SaveABCIResRetainHeight(dcBlockResultsRH); err != nil {
		return fmt.Errorf("failed to set initial ABCI results retain height: %w", err)
	}
	return nil
}<|MERGE_RESOLUTION|>--- conflicted
+++ resolved
@@ -133,13 +133,8 @@
 
 	err = db.Set(blockStoreKey, []byte{})
 	require.NoError(t, err)
-<<<<<<< HEAD
-	bs = NewBlockStore(db, BlockStoreOptions{})
-	assert.Equal(t, bs.Height(), int64(0), "expecting empty bytes to be unmarshaled alright")
-=======
-	bs = NewBlockStore(db)
+	bs = NewBlockStore(db,BlockStoreOptions{})
 	assert.Equal(t, int64(0), bs.Height(), "expecting empty bytes to be unmarshaled alright")
->>>>>>> 786cc4b8
 }
 
 func newInMemoryBlockStore() (*BlockStore, dbm.DB) {
