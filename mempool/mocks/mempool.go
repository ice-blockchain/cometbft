// Code generated by mockery. DO NOT EDIT.

package mocks

import (
	abcicli "github.com/cometbft/cometbft/abci/client"
	abcitypes "github.com/cometbft/cometbft/abci/types"

	mempool "github.com/cometbft/cometbft/mempool"

	mock "github.com/stretchr/testify/mock"

	types "github.com/cometbft/cometbft/types"
)

// Mempool is an autogenerated mock type for the Mempool type
type Mempool struct {
	mock.Mock
}

// CheckTx provides a mock function with given fields: tx
func (_m *Mempool) CheckTx(tx types.Tx) (*abcicli.ReqRes, error) {
	ret := _m.Called(tx)

	var r0 *abcicli.ReqRes
	var r1 error
	if rf, ok := ret.Get(0).(func(types.Tx) (*abcicli.ReqRes, error)); ok {
		return rf(tx)
	}
	if rf, ok := ret.Get(0).(func(types.Tx) *abcicli.ReqRes); ok {
		r0 = rf(tx)
	} else {
		if ret.Get(0) != nil {
			r0 = ret.Get(0).(*abcicli.ReqRes)
		}
	}

	if rf, ok := ret.Get(1).(func(types.Tx) error); ok {
		r1 = rf(tx)
	} else {
		r1 = ret.Error(1)
	}

	return r0, r1
}

<<<<<<< HEAD
=======
// EnableTxsAvailable provides a mock function with given fields:
func (_m *Mempool) EnableTxsAvailable() {
	_m.Called()
}

>>>>>>> c2165445
// Flush provides a mock function with given fields:
func (_m *Mempool) Flush() {
	_m.Called()
}

// FlushAppConn provides a mock function with given fields:
func (_m *Mempool) FlushAppConn() error {
	ret := _m.Called()

	var r0 error
	if rf, ok := ret.Get(0).(func() error); ok {
		r0 = rf()
	} else {
		r0 = ret.Error(0)
	}

	return r0
}

// InitChannels provides a mock function with given fields: notifyAvailable
func (_m *Mempool) InitChannels(notifyAvailable bool) {
	_m.Called(notifyAvailable)
}

// Lock provides a mock function with given fields:
func (_m *Mempool) Lock() {
	_m.Called()
}

<<<<<<< HEAD
// NewIterator provides a mock function with given fields:
func (_m *Mempool) NewIterator() mempool.Iterator {
	ret := _m.Called()

	var r0 mempool.Iterator
	if rf, ok := ret.Get(0).(func() mempool.Iterator); ok {
		r0 = rf()
	} else {
		if ret.Get(0) != nil {
			r0 = ret.Get(0).(mempool.Iterator)
		}
	}

	return r0
}

=======
>>>>>>> c2165445
// ReapMaxBytesMaxGas provides a mock function with given fields: maxBytes, maxGas
func (_m *Mempool) ReapMaxBytesMaxGas(maxBytes int64, maxGas int64) types.Txs {
	ret := _m.Called(maxBytes, maxGas)

	var r0 types.Txs
	if rf, ok := ret.Get(0).(func(int64, int64) types.Txs); ok {
		r0 = rf(maxBytes, maxGas)
	} else {
		if ret.Get(0) != nil {
			r0 = ret.Get(0).(types.Txs)
		}
	}

	return r0
}

// ReapMaxTxs provides a mock function with given fields: max
func (_m *Mempool) ReapMaxTxs(max int) types.Txs {
	ret := _m.Called(max)

	var r0 types.Txs
	if rf, ok := ret.Get(0).(func(int) types.Txs); ok {
		r0 = rf(max)
	} else {
		if ret.Get(0) != nil {
			r0 = ret.Get(0).(types.Txs)
		}
	}

	return r0
}

// RemoveTxByKey provides a mock function with given fields: txKey
func (_m *Mempool) RemoveTxByKey(txKey types.TxKey) error {
	ret := _m.Called(txKey)

	var r0 error
	if rf, ok := ret.Get(0).(func(types.TxKey) error); ok {
		r0 = rf(txKey)
	} else {
		r0 = ret.Error(0)
	}

	return r0
}

// SetTxRemovedCallback provides a mock function with given fields: cb
func (_m *Mempool) SetTxRemovedCallback(cb func(types.TxKey)) {
	_m.Called(cb)
}

// Size provides a mock function with given fields:
func (_m *Mempool) Size() int {
	ret := _m.Called()

	var r0 int
	if rf, ok := ret.Get(0).(func() int); ok {
		r0 = rf()
	} else {
		r0 = ret.Get(0).(int)
	}

	return r0
}

// SizeBytes provides a mock function with given fields:
func (_m *Mempool) SizeBytes() int64 {
	ret := _m.Called()

	var r0 int64
	if rf, ok := ret.Get(0).(func() int64); ok {
		r0 = rf()
	} else {
		r0 = ret.Get(0).(int64)
	}

	return r0
}

// TxsAvailable provides a mock function with given fields:
func (_m *Mempool) TxsAvailable() <-chan struct{} {
	ret := _m.Called()

	var r0 <-chan struct{}
	if rf, ok := ret.Get(0).(func() <-chan struct{}); ok {
		r0 = rf()
	} else {
		if ret.Get(0) != nil {
			r0 = ret.Get(0).(<-chan struct{})
		}
	}

	return r0
}

// Unlock provides a mock function with given fields:
func (_m *Mempool) Unlock() {
	_m.Called()
}

// Update provides a mock function with given fields: blockHeight, blockTxs, deliverTxResponses, newPreFn, newPostFn
func (_m *Mempool) Update(blockHeight int64, blockTxs types.Txs, deliverTxResponses []*abcitypes.ExecTxResult, newPreFn mempool.PreCheckFunc, newPostFn mempool.PostCheckFunc) error {
	ret := _m.Called(blockHeight, blockTxs, deliverTxResponses, newPreFn, newPostFn)

	var r0 error
	if rf, ok := ret.Get(0).(func(int64, types.Txs, []*abcitypes.ExecTxResult, mempool.PreCheckFunc, mempool.PostCheckFunc) error); ok {
		r0 = rf(blockHeight, blockTxs, deliverTxResponses, newPreFn, newPostFn)
	} else {
		r0 = ret.Error(0)
	}

	return r0
}

// NewMempool creates a new instance of Mempool. It also registers a testing interface on the mock and a cleanup function to assert the mocks expectations.
// The first argument is typically a *testing.T value.
func NewMempool(t interface {
	mock.TestingT
	Cleanup(func())
}) *Mempool {
	mock := &Mempool{}
	mock.Mock.Test(t)

	t.Cleanup(func() { mock.AssertExpectations(t) })

	return mock
}<|MERGE_RESOLUTION|>--- conflicted
+++ resolved
@@ -5,6 +5,8 @@
 import (
 	abcicli "github.com/cometbft/cometbft/abci/client"
 	abcitypes "github.com/cometbft/cometbft/abci/types"
+
+	log "github.com/cometbft/cometbft/libs/log"
 
 	mempool "github.com/cometbft/cometbft/mempool"
 
@@ -44,14 +46,11 @@
 	return r0, r1
 }
 
-<<<<<<< HEAD
-=======
 // EnableTxsAvailable provides a mock function with given fields:
 func (_m *Mempool) EnableTxsAvailable() {
 	_m.Called()
 }
 
->>>>>>> c2165445
 // Flush provides a mock function with given fields:
 func (_m *Mempool) Flush() {
 	_m.Called()
@@ -71,9 +70,18 @@
 	return r0
 }
 
-// InitChannels provides a mock function with given fields: notifyAvailable
-func (_m *Mempool) InitChannels(notifyAvailable bool) {
-	_m.Called(notifyAvailable)
+// InMempool provides a mock function with given fields: txKey
+func (_m *Mempool) InMempool(txKey types.TxKey) bool {
+	ret := _m.Called(txKey)
+
+	var r0 bool
+	if rf, ok := ret.Get(0).(func(types.TxKey) bool); ok {
+		r0 = rf(txKey)
+	} else {
+		r0 = ret.Get(0).(bool)
+	}
+
+	return r0
 }
 
 // Lock provides a mock function with given fields:
@@ -81,7 +89,6 @@
 	_m.Called()
 }
 
-<<<<<<< HEAD
 // NewIterator provides a mock function with given fields:
 func (_m *Mempool) NewIterator() mempool.Iterator {
 	ret := _m.Called()
@@ -98,8 +105,6 @@
 	return r0
 }
 
-=======
->>>>>>> c2165445
 // ReapMaxBytesMaxGas provides a mock function with given fields: maxBytes, maxGas
 func (_m *Mempool) ReapMaxBytesMaxGas(maxBytes int64, maxGas int64) types.Txs {
 	ret := _m.Called(maxBytes, maxGas)
@@ -144,6 +149,11 @@
 	}
 
 	return r0
+}
+
+// SetLogger provides a mock function with given fields: l
+func (_m *Mempool) SetLogger(l log.Logger) {
+	_m.Called(l)
 }
 
 // SetTxRemovedCallback provides a mock function with given fields: cb
