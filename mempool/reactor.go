--- conflicted
+++ resolved
@@ -3,10 +3,7 @@
 import (
 	"errors"
 	"fmt"
-<<<<<<< HEAD
-=======
 	"sync/atomic"
->>>>>>> 822b2776
 	"time"
 
 	abci "github.com/cometbft/cometbft/abci/types"
