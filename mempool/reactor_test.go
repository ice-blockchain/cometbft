--- conflicted
+++ resolved
@@ -382,12 +382,7 @@
 		mempool, cleanup := newMempoolWithApp(cc)
 		defer cleanup()
 
-<<<<<<< HEAD
-		reactors[i] = NewReactor(config.Mempool, mempool, logger.With("validator", i)) // so we don't start the consensus states
-=======
-		reactors[i] = NewReactor(config.Mempool, mempool, false) // so we dont start the consensus states
-		reactors[i].SetLogger(logger.With("validator", i))
->>>>>>> 121e86d2
+		reactors[i] = NewReactor(config.Mempool, mempool, false, logger.With("validator", i)) // so we don't start the consensus states
 	}
 
 	switches := p2p.MakeConnectedSwitches(config.P2P, n, func(i int, s *p2p.Switch) *p2p.Switch {
