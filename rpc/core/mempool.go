package core

import (
	"context"
	"errors"
	"fmt"
	"time"

	abci "github.com/cometbft/cometbft/abci/types"
	ctypes "github.com/cometbft/cometbft/rpc/core/types"
	rpctypes "github.com/cometbft/cometbft/rpc/jsonrpc/types"
	"github.com/cometbft/cometbft/types"
)

var ErrEndpointClosedCatchingUp = errors.New("endpoint is closed while node is catching up")

//-----------------------------------------------------------------------------
// NOTE: tx should be signed, but this is only checked at the app level (not by CometBFT!)

// BroadcastTxAsync returns right away, with no response. Does not wait for
// CheckTx nor transaction results.
// More: https://docs.cometbft.com/main/rpc/#/Tx/broadcast_tx_async
func (env *Environment) BroadcastTxAsync(_ *rpctypes.Context, tx types.Tx) (*ctypes.ResultBroadcastTx, error) {
	if env.MempoolReactor.WaitSync() {
		return nil, ErrEndpointClosedCatchingUp
	}
	reqRes, err := env.Mempool.CheckNewTx(tx)
	if err != nil {
		return nil, err
	}
	reqRes.SetCallback(func(res *abci.Response) {
		resp := reqRes.Response.GetCheckTx()
		if resp.Code == abci.CodeTypeOK {
			env.Mempool.InvokeNewTxReceivedOnReactor(tx.Key())
		}
	})
	return &ctypes.ResultBroadcastTx{Hash: tx.Hash()}, nil
}

// BroadcastTxSync returns with the response from CheckTx. Does not wait for
// the transaction result.
// More: https://docs.cometbft.com/main/rpc/#/Tx/broadcast_tx_sync
func (env *Environment) BroadcastTxSync(ctx *rpctypes.Context, tx types.Tx) (*ctypes.ResultBroadcastTx, error) {
	if env.MempoolReactor.WaitSync() {
		return nil, ErrEndpointClosedCatchingUp
	}

<<<<<<< HEAD
	resCh := make(chan *abci.ResponseCheckTx, 1)
	reqRes, err := env.Mempool.CheckNewTx(tx)
=======
	resCh := make(chan *abci.CheckTxResponse, 1)
	reqRes, err := env.Mempool.CheckTx(tx)
>>>>>>> f14c2f41
	if err != nil {
		return nil, err
	}
	reqRes.SetCallback(func(res *abci.Response) {
		resp := reqRes.Response.GetCheckTx()
		if resp.Code == abci.CodeTypeOK {
			env.Mempool.InvokeNewTxReceivedOnReactor(tx.Key())
		}
		resCh <- resp
	})
	select {
	case <-ctx.Context().Done():
		return nil, fmt.Errorf("broadcast confirmation not received: %w", ctx.Context().Err())
	case res := <-resCh:
		return &ctypes.ResultBroadcastTx{
			Code:      res.Code,
			Data:      res.Data,
			Log:       res.Log,
			Codespace: res.Codespace,
			Hash:      tx.Hash(),
		}, nil
	}
}

// BroadcastTxCommit returns with the responses from CheckTx and ExecTxResult.
// More: https://docs.cometbft.com/main/rpc/#/Tx/broadcast_tx_commit
func (env *Environment) BroadcastTxCommit(ctx *rpctypes.Context, tx types.Tx) (*ctypes.ResultBroadcastTxCommit, error) {
	if env.MempoolReactor.WaitSync() {
		return nil, ErrEndpointClosedCatchingUp
	}

	subscriber := ctx.RemoteAddr()

	if env.EventBus.NumClients() >= env.Config.MaxSubscriptionClients {
		return nil, fmt.Errorf("max_subscription_clients %d reached", env.Config.MaxSubscriptionClients)
	} else if env.EventBus.NumClientSubscriptions(subscriber) >= env.Config.MaxSubscriptionsPerClient {
		return nil, fmt.Errorf("max_subscriptions_per_client %d reached", env.Config.MaxSubscriptionsPerClient)
	}

	// Subscribe to tx being committed in block.
	subCtx, cancel := context.WithTimeout(ctx.Context(), SubscribeTimeout)
	defer cancel()
	q := types.EventQueryTxFor(tx)
	txSub, err := env.EventBus.Subscribe(subCtx, subscriber, q)
	if err != nil {
		err = fmt.Errorf("failed to subscribe to tx: %w", err)
		env.Logger.Error("Error on broadcast_tx_commit", "err", err)
		return nil, err
	}
	defer func() {
		if err := env.EventBus.Unsubscribe(context.Background(), subscriber, q); err != nil {
			env.Logger.Error("Error unsubscribing from eventBus", "err", err)
		}
	}()

	// Broadcast tx and wait for CheckTx result
<<<<<<< HEAD
	checkTxResCh := make(chan *abci.ResponseCheckTx, 1)
	reqRes, err := env.Mempool.CheckNewTx(tx)
=======
	checkTxResCh := make(chan *abci.CheckTxResponse, 1)
	reqRes, err := env.Mempool.CheckTx(tx)
>>>>>>> f14c2f41
	if err != nil {
		env.Logger.Error("Error on broadcastTxCommit", "err", err)
		return nil, fmt.Errorf("error on broadcastTxCommit: %v", err)
	}
	reqRes.SetCallback(func(res *abci.Response) {
		resp := reqRes.Response.GetCheckTx()
		if resp.Code == abci.CodeTypeOK {
			env.Mempool.InvokeNewTxReceivedOnReactor(tx.Key())
		}
		checkTxResCh <- resp
	})
	select {
	case <-ctx.Context().Done():
		return nil, fmt.Errorf("broadcast confirmation not received: %w", ctx.Context().Err())
	case checkTxRes := <-checkTxResCh:
		if checkTxRes.Code != abci.CodeTypeOK {
			return &ctypes.ResultBroadcastTxCommit{
				CheckTx:  *checkTxRes,
				TxResult: abci.ExecTxResult{},
				Hash:     tx.Hash(),
			}, nil
		}

		// Wait for the tx to be included in a block or timeout.
		select {
		case msg := <-txSub.Out(): // The tx was included in a block.
			txResultEvent := msg.Data().(types.EventDataTx)
			return &ctypes.ResultBroadcastTxCommit{
				CheckTx:  *checkTxRes,
				TxResult: txResultEvent.Result,
				Hash:     tx.Hash(),
				Height:   txResultEvent.Height,
			}, nil
		case <-txSub.Canceled():
			var reason string
			if txSub.Err() == nil {
				reason = "CometBFT exited"
			} else {
				reason = txSub.Err().Error()
			}
			err = fmt.Errorf("txSub was canceled (reason: %s)", reason)
			env.Logger.Error("Error on broadcastTxCommit", "err", err)
			return &ctypes.ResultBroadcastTxCommit{
				CheckTx:  *checkTxRes,
				TxResult: abci.ExecTxResult{},
				Hash:     tx.Hash(),
			}, err
		case <-time.After(env.Config.TimeoutBroadcastTxCommit):
			err = errors.New("timed out waiting for tx to be included in a block")
			env.Logger.Error("Error on broadcastTxCommit", "err", err)
			return &ctypes.ResultBroadcastTxCommit{
				CheckTx:  *checkTxRes,
				TxResult: abci.ExecTxResult{},
				Hash:     tx.Hash(),
			}, err
		}
	}
}

// UnconfirmedTxs gets unconfirmed transactions (maximum ?limit entries)
// including their number.
// More: https://docs.cometbft.com/main/rpc/#/Info/unconfirmed_txs
func (env *Environment) UnconfirmedTxs(_ *rpctypes.Context, limitPtr *int) (*ctypes.ResultUnconfirmedTxs, error) {
	// reuse per_page validator
	limit := env.validatePerPage(limitPtr)

	txs := env.Mempool.ReapMaxTxs(limit)
	return &ctypes.ResultUnconfirmedTxs{
		Count:      len(txs),
		Total:      env.Mempool.Size(),
		TotalBytes: env.Mempool.SizeBytes(),
		Txs:        txs,
	}, nil
}

// NumUnconfirmedTxs gets number of unconfirmed transactions.
// More: https://docs.cometbft.com/main/rpc/#/Info/num_unconfirmed_txs
func (env *Environment) NumUnconfirmedTxs(*rpctypes.Context) (*ctypes.ResultUnconfirmedTxs, error) {
	return &ctypes.ResultUnconfirmedTxs{
		Count:      env.Mempool.Size(),
		Total:      env.Mempool.Size(),
		TotalBytes: env.Mempool.SizeBytes(),
	}, nil
}

// CheckTx checks the transaction without executing it. The transaction won't
// be added to the mempool either.
// More: https://docs.cometbft.com/main/rpc/#/Tx/check_tx
func (env *Environment) CheckTx(_ *rpctypes.Context, tx types.Tx) (*ctypes.ResultCheckTx, error) {
	res, err := env.ProxyAppMempool.CheckTx(context.TODO(), &abci.CheckTxRequest{Tx: tx, Type: abci.CHECK_TX_TYPE_CHECK})
	if err != nil {
		return nil, err
	}
	return &ctypes.ResultCheckTx{CheckTxResponse: *res}, nil
}<|MERGE_RESOLUTION|>--- conflicted
+++ resolved
@@ -45,13 +45,8 @@
 		return nil, ErrEndpointClosedCatchingUp
 	}
 
-<<<<<<< HEAD
-	resCh := make(chan *abci.ResponseCheckTx, 1)
+	resCh := make(chan *abci.CheckTxResponse, 1)
 	reqRes, err := env.Mempool.CheckNewTx(tx)
-=======
-	resCh := make(chan *abci.CheckTxResponse, 1)
-	reqRes, err := env.Mempool.CheckTx(tx)
->>>>>>> f14c2f41
 	if err != nil {
 		return nil, err
 	}
@@ -108,13 +103,8 @@
 	}()
 
 	// Broadcast tx and wait for CheckTx result
-<<<<<<< HEAD
-	checkTxResCh := make(chan *abci.ResponseCheckTx, 1)
+	checkTxResCh := make(chan *abci.CheckTxResponse, 1)
 	reqRes, err := env.Mempool.CheckNewTx(tx)
-=======
-	checkTxResCh := make(chan *abci.CheckTxResponse, 1)
-	reqRes, err := env.Mempool.CheckTx(tx)
->>>>>>> f14c2f41
 	if err != nil {
 		env.Logger.Error("Error on broadcastTxCommit", "err", err)
 		return nil, fmt.Errorf("error on broadcastTxCommit: %v", err)
