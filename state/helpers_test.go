package state_test

import (
	"bytes"
	"context"
	"fmt"
	"testing"
	"time"

<<<<<<< HEAD
	dbm "github.com/tendermint/tm-db"

	abci "github.com/tendermint/tendermint/abci/types"
	"github.com/tendermint/tendermint/crypto"
	"github.com/tendermint/tendermint/crypto/ed25519"
	"github.com/tendermint/tendermint/internal/test"
	tmproto "github.com/tendermint/tendermint/proto/tendermint/types"
	"github.com/tendermint/tendermint/proxy"
	sm "github.com/tendermint/tendermint/state"
	"github.com/tendermint/tendermint/types"
	tmtime "github.com/tendermint/tendermint/types/time"
=======
	dbm "github.com/cometbft/cometbft-db"

	abci "github.com/cometbft/cometbft/abci/types"
	"github.com/cometbft/cometbft/crypto"
	"github.com/cometbft/cometbft/crypto/ed25519"
	"github.com/cometbft/cometbft/internal/test"
	cmtstate "github.com/cometbft/cometbft/proto/tendermint/state"
	cmtproto "github.com/cometbft/cometbft/proto/tendermint/types"
	"github.com/cometbft/cometbft/proxy"
	sm "github.com/cometbft/cometbft/state"
	"github.com/cometbft/cometbft/types"
	cmttime "github.com/cometbft/cometbft/types/time"
>>>>>>> c67d2f78
)

type paramsChangeTestCase struct {
	height int64
	params types.ConsensusParams
}

func newTestApp() proxy.AppConns {
	app := &testApp{}
	cc := proxy.NewLocalClientCreator(app)
	return proxy.NewAppConns(cc, proxy.NopMetrics())
}

func makeAndCommitGoodBlock(
	state sm.State,
	height int64,
	lastCommit *types.Commit,
	proposerAddr []byte,
	blockExec *sm.BlockExecutor,
	privVals map[string]types.PrivValidator,
<<<<<<< HEAD
	evidence []types.Evidence) (sm.State, types.BlockID, *types.ExtendedCommit, error) {
=======
	evidence []types.Evidence,
) (sm.State, types.BlockID, *types.Commit, error) {
>>>>>>> c67d2f78
	// A good block passes
	state, blockID, err := makeAndApplyGoodBlock(state, height, lastCommit, proposerAddr, blockExec, evidence)
	if err != nil {
		return state, types.BlockID{}, nil, err
	}

	// Simulate a lastCommit for this block from all validators for the next height
	commit, _, err := makeValidCommit(height, blockID, state.Validators, privVals)
	if err != nil {
		return state, types.BlockID{}, nil, err
	}
	return state, blockID, commit, nil
}

func makeAndApplyGoodBlock(state sm.State, height int64, lastCommit *types.Commit, proposerAddr []byte,
	blockExec *sm.BlockExecutor, evidence []types.Evidence,
) (sm.State, types.BlockID, error) {
	block := state.MakeBlock(height, test.MakeNTxs(height, 10), lastCommit, evidence, proposerAddr)
	partSet, err := block.MakePartSet(types.BlockPartSizeBytes)
	if err != nil {
		return state, types.BlockID{}, err
	}

	if err := blockExec.ValidateBlock(state, block); err != nil {
		return state, types.BlockID{}, err
	}
	blockID := types.BlockID{
		Hash:          block.Hash(),
		PartSetHeader: partSet.Header(),
	}
	state, err = blockExec.ApplyBlock(state, blockID, block)
	if err != nil {
		return state, types.BlockID{}, err
	}
	return state, blockID, nil
}

func makeBlock(state sm.State, height int64, c *types.Commit) *types.Block {
	return state.MakeBlock(
		height,
		test.MakeNTxs(state.LastBlockHeight, 10),
		c,
		nil,
		state.Validators.GetProposer().Address,
	)
}

func makeValidCommit(
	height int64,
	blockID types.BlockID,
	vals *types.ValidatorSet,
	privVals map[string]types.PrivValidator,
) (*types.ExtendedCommit, []*types.Vote, error) {
	sigs := make([]types.ExtendedCommitSig, vals.Size())
	votes := make([]*types.Vote, vals.Size())
	for i := 0; i < vals.Size(); i++ {
		_, val := vals.GetByIndex(int32(i))
		vote, err := types.MakeVote(
			privVals[val.Address.String()],
			chainID,
			int32(i),
			height,
			0,
			tmproto.PrecommitType,
			blockID,
			time.Now(),
		)
		if err != nil {
			return nil, nil, err
		}
		sigs[i] = vote.ExtendedCommitSig()
		votes[i] = vote
	}
	return &types.ExtendedCommit{
		Height:             height,
		BlockID:            blockID,
		ExtendedSignatures: sigs,
	}, votes, nil
}

func makeState(nVals, height int) (sm.State, dbm.DB, map[string]types.PrivValidator) {
	vals := make([]types.GenesisValidator, nVals)
	privVals := make(map[string]types.PrivValidator, nVals)
	for i := 0; i < nVals; i++ {
		secret := []byte(fmt.Sprintf("test%d", i))
		pk := ed25519.GenPrivKeyFromSecret(secret)
		valAddr := pk.PubKey().Address()
		vals[i] = types.GenesisValidator{
			Address: valAddr,
			PubKey:  pk.PubKey(),
			Power:   1000,
			Name:    fmt.Sprintf("test%d", i),
		}
		privVals[valAddr.String()] = types.NewMockPVWithParams(pk, false, false)
	}
	s, _ := sm.MakeGenesisState(&types.GenesisDoc{
		ChainID:    chainID,
		Validators: vals,
		AppHash:    nil,
	})

	stateDB := dbm.NewMemDB()
	stateStore := sm.NewStore(stateDB, sm.StoreOptions{
		DiscardABCIResponses: false,
	})
	if err := stateStore.Save(s); err != nil {
		panic(err)
	}

	for i := 1; i < height; i++ {
		s.LastBlockHeight++
		s.LastValidators = s.Validators.Copy()
		if err := stateStore.Save(s); err != nil {
			panic(err)
		}
	}

	return s, stateDB, privVals
}

func genValSet(size int) *types.ValidatorSet {
	vals := make([]*types.Validator, size)
	for i := 0; i < size; i++ {
		vals[i] = types.NewValidator(ed25519.GenPrivKey().PubKey(), 10)
	}
	return types.NewValidatorSet(vals)
}

func makeHeaderPartsResponsesValPubKeyChange(
	t *testing.T,
	state sm.State,
	pubkey crypto.PubKey,
<<<<<<< HEAD
) (types.Header, types.BlockID, *abci.ResponseFinalizeBlock) {

	block := makeBlock(state, state.LastBlockHeight+1, new(types.Commit))
	abciResponses := &abci.ResponseFinalizeBlock{}
=======
) (types.Header, types.BlockID, *cmtstate.ABCIResponses) {
	block := makeBlock(state, state.LastBlockHeight+1, new(types.Commit))
	abciResponses := &cmtstate.ABCIResponses{
		BeginBlock: &abci.ResponseBeginBlock{},
		EndBlock:   &abci.ResponseEndBlock{ValidatorUpdates: nil},
	}
>>>>>>> c67d2f78
	// If the pubkey is new, remove the old and add the new.
	_, val := state.NextValidators.GetByIndex(0)
	if !bytes.Equal(pubkey.Bytes(), val.PubKey.Bytes()) {
		abciResponses.ValidatorUpdates = []abci.ValidatorUpdate{
			types.TM2PB.NewValidatorUpdate(val.PubKey, 0),
			types.TM2PB.NewValidatorUpdate(pubkey, 10),
		}
	}

	return block.Header, types.BlockID{Hash: block.Hash(), PartSetHeader: types.PartSetHeader{}}, abciResponses
}

func makeHeaderPartsResponsesValPowerChange(
	t *testing.T,
	state sm.State,
	power int64,
<<<<<<< HEAD
) (types.Header, types.BlockID, *abci.ResponseFinalizeBlock) {

	block := makeBlock(state, state.LastBlockHeight+1, new(types.Commit))
	abciResponses := &abci.ResponseFinalizeBlock{}
=======
) (types.Header, types.BlockID, *cmtstate.ABCIResponses) {
	block := makeBlock(state, state.LastBlockHeight+1, new(types.Commit))
	abciResponses := &cmtstate.ABCIResponses{
		BeginBlock: &abci.ResponseBeginBlock{},
		EndBlock:   &abci.ResponseEndBlock{ValidatorUpdates: nil},
	}
>>>>>>> c67d2f78

	// If the pubkey is new, remove the old and add the new.
	_, val := state.NextValidators.GetByIndex(0)
	if val.VotingPower != power {
		abciResponses.ValidatorUpdates = []abci.ValidatorUpdate{
			types.TM2PB.NewValidatorUpdate(val.PubKey, power),
		}
	}

	return block.Header, types.BlockID{Hash: block.Hash(), PartSetHeader: types.PartSetHeader{}}, abciResponses
}

func makeHeaderPartsResponsesParams(
	t *testing.T,
	state sm.State,
<<<<<<< HEAD
	params tmproto.ConsensusParams,
) (types.Header, types.BlockID, *abci.ResponseFinalizeBlock) {

	block := makeBlock(state, state.LastBlockHeight+1, new(types.Commit))
	abciResponses := &abci.ResponseFinalizeBlock{
		ConsensusParamUpdates: &params,
=======
	params cmtproto.ConsensusParams,
) (types.Header, types.BlockID, *cmtstate.ABCIResponses) {
	block := makeBlock(state, state.LastBlockHeight+1, new(types.Commit))
	abciResponses := &cmtstate.ABCIResponses{
		BeginBlock: &abci.ResponseBeginBlock{},
		EndBlock:   &abci.ResponseEndBlock{ConsensusParamUpdates: &params},
>>>>>>> c67d2f78
	}
	return block.Header, types.BlockID{Hash: block.Hash(), PartSetHeader: types.PartSetHeader{}}, abciResponses
}

func randomGenesisDoc() *types.GenesisDoc {
	pubkey := ed25519.GenPrivKey().PubKey()
	return &types.GenesisDoc{
		GenesisTime: cmttime.Now(),
		ChainID:     "abc",
		Validators: []types.GenesisValidator{
			{
				Address: pubkey.Address(),
				PubKey:  pubkey,
				Power:   10,
				Name:    "myval",
			},
		},
		ConsensusParams: types.DefaultConsensusParams(),
	}
}

//----------------------------------------------------------------------------

type testApp struct {
	abci.BaseApplication

	CommitVotes      []abci.VoteInfo
	Misbehavior      []abci.Misbehavior
	ValidatorUpdates []abci.ValidatorUpdate
	AgreedAppData    []byte
}

var _ abci.Application = (*testApp)(nil)

func (app *testApp) FinalizeBlock(_ context.Context, req *abci.RequestFinalizeBlock) (*abci.ResponseFinalizeBlock, error) {
	app.CommitVotes = req.DecidedLastCommit.Votes
	app.Misbehavior = req.Misbehavior
	txResults := make([]*abci.ExecTxResult, len(req.Txs))
	for idx := range req.Txs {
		txResults[idx] = &abci.ExecTxResult{
			Code: abci.CodeTypeOK,
		}
	}

	return &abci.ResponseFinalizeBlock{
		ValidatorUpdates: app.ValidatorUpdates,
<<<<<<< HEAD
		ConsensusParamUpdates: &tmproto.ConsensusParams{
			Version: &tmproto.VersionParams{
				App: 1}},
		TxResults:     txResults,
		AgreedAppData: app.AgreedAppData,
	}, nil
=======
		ConsensusParamUpdates: &cmtproto.ConsensusParams{
			Version: &cmtproto.VersionParams{
				App: 1,
			},
		},
	}
}

func (app *testApp) DeliverTx(req abci.RequestDeliverTx) abci.ResponseDeliverTx {
	return abci.ResponseDeliverTx{Events: []abci.Event{}}
}

func (app *testApp) CheckTx(req abci.RequestCheckTx) abci.ResponseCheckTx {
	return abci.ResponseCheckTx{}
}

func (app *testApp) Commit() abci.ResponseCommit {
	return abci.ResponseCommit{RetainHeight: 1}
>>>>>>> c67d2f78
}

func (app *testApp) Commit(_ context.Context, _ *abci.RequestCommit) (*abci.ResponseCommit, error) {
	return &abci.ResponseCommit{RetainHeight: 1}, nil
}

func (app *testApp) ProcessProposal(_ context.Context, req *abci.RequestProcessProposal) (*abci.ResponseProcessProposal, error) {
	for _, tx := range req.Txs {
		if len(tx) == 0 {
			return &abci.ResponseProcessProposal{Status: abci.ResponseProcessProposal_REJECT}, nil
		}
	}
	return &abci.ResponseProcessProposal{Status: abci.ResponseProcessProposal_ACCEPT}, nil
}<|MERGE_RESOLUTION|>--- conflicted
+++ resolved
@@ -7,32 +7,17 @@
 	"testing"
 	"time"
 
-<<<<<<< HEAD
-	dbm "github.com/tendermint/tm-db"
-
-	abci "github.com/tendermint/tendermint/abci/types"
-	"github.com/tendermint/tendermint/crypto"
-	"github.com/tendermint/tendermint/crypto/ed25519"
-	"github.com/tendermint/tendermint/internal/test"
-	tmproto "github.com/tendermint/tendermint/proto/tendermint/types"
-	"github.com/tendermint/tendermint/proxy"
-	sm "github.com/tendermint/tendermint/state"
-	"github.com/tendermint/tendermint/types"
-	tmtime "github.com/tendermint/tendermint/types/time"
-=======
 	dbm "github.com/cometbft/cometbft-db"
 
 	abci "github.com/cometbft/cometbft/abci/types"
 	"github.com/cometbft/cometbft/crypto"
 	"github.com/cometbft/cometbft/crypto/ed25519"
 	"github.com/cometbft/cometbft/internal/test"
-	cmtstate "github.com/cometbft/cometbft/proto/tendermint/state"
 	cmtproto "github.com/cometbft/cometbft/proto/tendermint/types"
 	"github.com/cometbft/cometbft/proxy"
 	sm "github.com/cometbft/cometbft/state"
 	"github.com/cometbft/cometbft/types"
 	cmttime "github.com/cometbft/cometbft/types/time"
->>>>>>> c67d2f78
 )
 
 type paramsChangeTestCase struct {
@@ -53,12 +38,8 @@
 	proposerAddr []byte,
 	blockExec *sm.BlockExecutor,
 	privVals map[string]types.PrivValidator,
-<<<<<<< HEAD
-	evidence []types.Evidence) (sm.State, types.BlockID, *types.ExtendedCommit, error) {
-=======
 	evidence []types.Evidence,
-) (sm.State, types.BlockID, *types.Commit, error) {
->>>>>>> c67d2f78
+) (sm.State, types.BlockID, *types.ExtendedCommit, error) {
 	// A good block passes
 	state, blockID, err := makeAndApplyGoodBlock(state, height, lastCommit, proposerAddr, blockExec, evidence)
 	if err != nil {
@@ -122,7 +103,7 @@
 			int32(i),
 			height,
 			0,
-			tmproto.PrecommitType,
+			cmtproto.PrecommitType,
 			blockID,
 			time.Now(),
 		)
@@ -191,19 +172,9 @@
 	t *testing.T,
 	state sm.State,
 	pubkey crypto.PubKey,
-<<<<<<< HEAD
 ) (types.Header, types.BlockID, *abci.ResponseFinalizeBlock) {
-
 	block := makeBlock(state, state.LastBlockHeight+1, new(types.Commit))
 	abciResponses := &abci.ResponseFinalizeBlock{}
-=======
-) (types.Header, types.BlockID, *cmtstate.ABCIResponses) {
-	block := makeBlock(state, state.LastBlockHeight+1, new(types.Commit))
-	abciResponses := &cmtstate.ABCIResponses{
-		BeginBlock: &abci.ResponseBeginBlock{},
-		EndBlock:   &abci.ResponseEndBlock{ValidatorUpdates: nil},
-	}
->>>>>>> c67d2f78
 	// If the pubkey is new, remove the old and add the new.
 	_, val := state.NextValidators.GetByIndex(0)
 	if !bytes.Equal(pubkey.Bytes(), val.PubKey.Bytes()) {
@@ -220,19 +191,9 @@
 	t *testing.T,
 	state sm.State,
 	power int64,
-<<<<<<< HEAD
 ) (types.Header, types.BlockID, *abci.ResponseFinalizeBlock) {
-
 	block := makeBlock(state, state.LastBlockHeight+1, new(types.Commit))
 	abciResponses := &abci.ResponseFinalizeBlock{}
-=======
-) (types.Header, types.BlockID, *cmtstate.ABCIResponses) {
-	block := makeBlock(state, state.LastBlockHeight+1, new(types.Commit))
-	abciResponses := &cmtstate.ABCIResponses{
-		BeginBlock: &abci.ResponseBeginBlock{},
-		EndBlock:   &abci.ResponseEndBlock{ValidatorUpdates: nil},
-	}
->>>>>>> c67d2f78
 
 	// If the pubkey is new, remove the old and add the new.
 	_, val := state.NextValidators.GetByIndex(0)
@@ -248,21 +209,11 @@
 func makeHeaderPartsResponsesParams(
 	t *testing.T,
 	state sm.State,
-<<<<<<< HEAD
-	params tmproto.ConsensusParams,
+	params cmtproto.ConsensusParams,
 ) (types.Header, types.BlockID, *abci.ResponseFinalizeBlock) {
-
 	block := makeBlock(state, state.LastBlockHeight+1, new(types.Commit))
 	abciResponses := &abci.ResponseFinalizeBlock{
 		ConsensusParamUpdates: &params,
-=======
-	params cmtproto.ConsensusParams,
-) (types.Header, types.BlockID, *cmtstate.ABCIResponses) {
-	block := makeBlock(state, state.LastBlockHeight+1, new(types.Commit))
-	abciResponses := &cmtstate.ABCIResponses{
-		BeginBlock: &abci.ResponseBeginBlock{},
-		EndBlock:   &abci.ResponseEndBlock{ConsensusParamUpdates: &params},
->>>>>>> c67d2f78
 	}
 	return block.Header, types.BlockID{Hash: block.Hash(), PartSetHeader: types.PartSetHeader{}}, abciResponses
 }
@@ -309,33 +260,14 @@
 
 	return &abci.ResponseFinalizeBlock{
 		ValidatorUpdates: app.ValidatorUpdates,
-<<<<<<< HEAD
-		ConsensusParamUpdates: &tmproto.ConsensusParams{
-			Version: &tmproto.VersionParams{
-				App: 1}},
-		TxResults:     txResults,
-		AgreedAppData: app.AgreedAppData,
-	}, nil
-=======
 		ConsensusParamUpdates: &cmtproto.ConsensusParams{
 			Version: &cmtproto.VersionParams{
 				App: 1,
 			},
 		},
-	}
-}
-
-func (app *testApp) DeliverTx(req abci.RequestDeliverTx) abci.ResponseDeliverTx {
-	return abci.ResponseDeliverTx{Events: []abci.Event{}}
-}
-
-func (app *testApp) CheckTx(req abci.RequestCheckTx) abci.ResponseCheckTx {
-	return abci.ResponseCheckTx{}
-}
-
-func (app *testApp) Commit() abci.ResponseCommit {
-	return abci.ResponseCommit{RetainHeight: 1}
->>>>>>> c67d2f78
+		TxResults:     txResults,
+		AgreedAppData: app.AgreedAppData,
+	}, nil
 }
 
 func (app *testApp) Commit(_ context.Context, _ *abci.RequestCommit) (*abci.ResponseCommit, error) {
