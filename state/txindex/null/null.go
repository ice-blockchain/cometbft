package null

import (
	"context"
	"errors"

	"github.com/cometbft/cometbft/libs/log"

	abci "github.com/cometbft/cometbft/abci/types"
	"github.com/cometbft/cometbft/libs/pubsub/query"
	"github.com/cometbft/cometbft/state/txindex"
)

var _ txindex.TxIndexer = (*TxIndex)(nil)

// TxIndex acts as a /dev/null.
type TxIndex struct{}

<<<<<<< HEAD
func (txi *TxIndex) SetTxIndexerRetainHeight(_ int64) error {
	return nil
}

func (txi *TxIndex) GetTxIndexerRetainHeight() (int64, error) {
=======
func (txi *TxIndex) SetRetainHeight(_ int64) error {
	return nil
}

func (txi *TxIndex) GetRetainHeight() (int64, error) {
>>>>>>> 96f4ab8f
	return 0, nil
}

func (txi *TxIndex) Prune(_ int64) (int64, int64, error) {
	return 0, 0, nil
}

// Get on a TxIndex is disabled and panics when invoked.
func (txi *TxIndex) Get(_ []byte) (*abci.TxResult, error) {
	return nil, errors.New(`indexing is disabled (set 'tx_index = "kv"' in config)`)
}

// AddBatch is a noop and always returns nil.
func (txi *TxIndex) AddBatch(_ *txindex.Batch) error {
	return nil
}

// Index is a noop and always returns nil.
func (txi *TxIndex) Index(_ *abci.TxResult) error {
	return nil
}

func (txi *TxIndex) Search(_ context.Context, _ *query.Query) ([]*abci.TxResult, error) {
	return []*abci.TxResult{}, nil
}

func (txi *TxIndex) SetLogger(log.Logger) {

}<|MERGE_RESOLUTION|>--- conflicted
+++ resolved
@@ -16,19 +16,11 @@
 // TxIndex acts as a /dev/null.
 type TxIndex struct{}
 
-<<<<<<< HEAD
-func (txi *TxIndex) SetTxIndexerRetainHeight(_ int64) error {
-	return nil
-}
-
-func (txi *TxIndex) GetTxIndexerRetainHeight() (int64, error) {
-=======
 func (txi *TxIndex) SetRetainHeight(_ int64) error {
 	return nil
 }
 
 func (txi *TxIndex) GetRetainHeight() (int64, error) {
->>>>>>> 96f4ab8f
 	return 0, nil
 }
 
