package e2e

import (
	"bytes"
	"context"
	"errors"
	"fmt"
	"io"
	"math/rand"
	"net"
	"os"
	"path/filepath"
	"strconv"
	"strings"
	"text/template"
	"time"

	"github.com/cometbft/cometbft/config"
	"github.com/cometbft/cometbft/crypto"
	"github.com/cometbft/cometbft/crypto/ed25519"
	"github.com/cometbft/cometbft/crypto/secp256k1"
	rpchttp "github.com/cometbft/cometbft/rpc/client/http"
	grpcclient "github.com/cometbft/cometbft/rpc/grpc/client"
	grpcprivileged "github.com/cometbft/cometbft/rpc/grpc/client/privileged"

	_ "embed"
)

const (
	randomSeed               int64  = 2308084734268
	proxyPortFirst           uint32 = 5701
	prometheusProxyPortFirst uint32 = 6701

	defaultBatchSize   = 2
	defaultConnections = 1
	defaultTxSizeBytes = 1024

	localVersion = "cometbft/e2e-node:local-version"
)

type (
	Mode         string
	Protocol     string
	Perturbation string
)

const (
	ModeValidator Mode = "validator"
	ModeFull      Mode = "full"
	ModeLight     Mode = "light"
	ModeSeed      Mode = "seed"

	ProtocolBuiltin         Protocol = "builtin"
	ProtocolBuiltinConnSync Protocol = "builtin_connsync"
	ProtocolFile            Protocol = "file"
	ProtocolGRPC            Protocol = "grpc"
	ProtocolTCP             Protocol = "tcp"
	ProtocolUNIX            Protocol = "unix"

	PerturbationDisconnect Perturbation = "disconnect"
	PerturbationKill       Perturbation = "kill"
	PerturbationPause      Perturbation = "pause"
	PerturbationRestart    Perturbation = "restart"
	PerturbationUpgrade    Perturbation = "upgrade"

	EvidenceAgeHeight int64         = 7
	EvidenceAgeTime   time.Duration = 500 * time.Millisecond
)

// Testnet represents a single testnet.
type Testnet struct {
<<<<<<< HEAD
	Name                             string
	File                             string
	Dir                              string
	IP                               *net.IPNet
	InitialHeight                    int64
	InitialState                     map[string]string
	Validators                       map[*Node]int64
	ValidatorUpdates                 map[int64]map[*Node]int64
	Nodes                            []*Node
	DisablePexReactor                bool
	KeyType                          string
	Evidence                         int
	LoadTxSizeBytes                  int
	LoadTxBatchSize                  int
	LoadTxConnections                int
	ABCIProtocol                     string
	PrepareProposalDelay             time.Duration
	ProcessProposalDelay             time.Duration
	CheckTxDelay                     time.Duration
	VoteExtensionDelay               time.Duration
	FinalizeBlockDelay               time.Duration
	UpgradeVersion                   string
	Prometheus                       bool
	PexReactor                       bool
	LogLevel                         string
	VoteExtensionsEnableHeight       int64
	VoteExtensionSize                uint
	PeerGossipIntraloopSleepDuration time.Duration
	GossipProtocol                   string
	ABCITestsEnabled                 bool
=======
	Name                                                 string
	File                                                 string
	Dir                                                  string
	IP                                                   *net.IPNet
	InitialHeight                                        int64
	InitialState                                         map[string]string
	Validators                                           map[*Node]int64
	ValidatorUpdates                                     map[int64]map[*Node]int64
	Nodes                                                []*Node
	DisablePexReactor                                    bool
	KeyType                                              string
	Evidence                                             int
	LoadTxSizeBytes                                      int
	LoadTxBatchSize                                      int
	LoadTxConnections                                    int
	ABCIProtocol                                         string
	PrepareProposalDelay                                 time.Duration
	ProcessProposalDelay                                 time.Duration
	CheckTxDelay                                         time.Duration
	VoteExtensionDelay                                   time.Duration
	FinalizeBlockDelay                                   time.Duration
	UpgradeVersion                                       string
	Prometheus                                           bool
	VoteExtensionsEnableHeight                           int64
	VoteExtensionSize                                    uint
	PeerGossipIntraloopSleepDuration                     time.Duration
	ExperimentalMaxGossipConnectionsToPersistentPeers    uint
	ExperimentalMaxGossipConnectionsToNonPersistentPeers uint
	ABCITestsEnabled                                     bool
>>>>>>> d12edd17
}

// Node represents a CometBFT node in a testnet.
type Node struct {
	Name                    string
	Version                 string
	Testnet                 *Testnet
	Mode                    Mode
	PrivvalKey              crypto.PrivKey
	NodeKey                 crypto.PrivKey
	InternalIP              net.IP
	ExternalIP              net.IP
	RPCProxyPort            uint32
	GRPCProxyPort           uint32
	GRPCPrivilegedProxyPort uint32
	StartAt                 int64
	BlockSyncVersion        string
	StateSync               bool
	Database                string
	ABCIProtocol            Protocol
	PrivvalProtocol         Protocol
	PersistInterval         uint64
	SnapshotInterval        uint64
	RetainBlocks            uint64
	EnableCompanionPruning  bool
	Seeds                   []*Node
	PersistentPeers         []*Node
	Perturbations           []Perturbation
	SendNoLoad              bool
	Prometheus              bool
	PrometheusProxyPort     uint32
}

// LoadTestnet loads a testnet from a manifest file, using the filename to
// determine the testnet name and directory (from the basename of the file).
// The testnet generation must be deterministic, since it is generated
// separately by the runner and the test cases. For this reason, testnets use a
// random seed to generate e.g. keys.
func LoadTestnet(file string, ifd InfrastructureData) (*Testnet, error) {
	manifest, err := LoadManifest(file)
	if err != nil {
		return nil, err
	}
	return NewTestnetFromManifest(manifest, file, ifd)
}

// NewTestnetFromManifest creates and validates a testnet from a manifest
func NewTestnetFromManifest(manifest Manifest, file string, ifd InfrastructureData) (*Testnet, error) {
	dir := strings.TrimSuffix(file, filepath.Ext(file))

	keyGen := newKeyGenerator(randomSeed)
	proxyPortGen := newPortGenerator(proxyPortFirst)
	prometheusProxyPortGen := newPortGenerator(prometheusProxyPortFirst)
	_, ipNet, err := net.ParseCIDR(ifd.Network)
	if err != nil {
		return nil, fmt.Errorf("invalid IP network address %q: %w", ifd.Network, err)
	}

	testnet := &Testnet{
		Name:                             filepath.Base(dir),
		File:                             file,
		Dir:                              dir,
		IP:                               ipNet,
		InitialHeight:                    1,
		InitialState:                     manifest.InitialState,
		Validators:                       map[*Node]int64{},
		ValidatorUpdates:                 map[int64]map[*Node]int64{},
		Nodes:                            []*Node{},
		DisablePexReactor:                manifest.DisablePexReactor,
		Evidence:                         manifest.Evidence,
		LoadTxSizeBytes:                  manifest.LoadTxSizeBytes,
		LoadTxBatchSize:                  manifest.LoadTxBatchSize,
		LoadTxConnections:                manifest.LoadTxConnections,
		ABCIProtocol:                     manifest.ABCIProtocol,
		PrepareProposalDelay:             manifest.PrepareProposalDelay,
		ProcessProposalDelay:             manifest.ProcessProposalDelay,
		CheckTxDelay:                     manifest.CheckTxDelay,
		VoteExtensionDelay:               manifest.VoteExtensionDelay,
		FinalizeBlockDelay:               manifest.FinalizeBlockDelay,
		UpgradeVersion:                   manifest.UpgradeVersion,
		Prometheus:                       manifest.Prometheus,
		PexReactor:                       manifest.PexReactor,
		LogLevel:                         manifest.LogLevel,
		VoteExtensionsEnableHeight:       manifest.VoteExtensionsEnableHeight,
		VoteExtensionSize:                manifest.VoteExtensionSize,
		PeerGossipIntraloopSleepDuration: manifest.PeerGossipIntraloopSleepDuration,
<<<<<<< HEAD
		GossipProtocol:                   manifest.GossipProtocol,
		ABCITestsEnabled:                 manifest.ABCITestsEnabled,
=======
		ExperimentalMaxGossipConnectionsToPersistentPeers:    manifest.ExperimentalMaxGossipConnectionsToPersistentPeers,
		ExperimentalMaxGossipConnectionsToNonPersistentPeers: manifest.ExperimentalMaxGossipConnectionsToNonPersistentPeers,
		ABCITestsEnabled: manifest.ABCITestsEnabled,
>>>>>>> d12edd17
	}
	if len(manifest.KeyType) != 0 {
		testnet.KeyType = manifest.KeyType
	}
	if manifest.InitialHeight > 0 {
		testnet.InitialHeight = manifest.InitialHeight
	}
	if testnet.ABCIProtocol == "" {
		testnet.ABCIProtocol = string(ProtocolBuiltin)
	}
	if testnet.UpgradeVersion == "" {
		testnet.UpgradeVersion = localVersion
	}
	if testnet.LoadTxConnections == 0 {
		testnet.LoadTxConnections = defaultConnections
	}
	if testnet.LoadTxBatchSize == 0 {
		testnet.LoadTxBatchSize = defaultBatchSize
	}
	if testnet.LoadTxSizeBytes == 0 {
		testnet.LoadTxSizeBytes = defaultTxSizeBytes
	}
	if testnet.LogLevel == "" {
		testnet.LogLevel = config.DefaultLogLevel
	}

	for _, name := range sortNodeNames(manifest) {
		nodeManifest := manifest.Nodes[name]
		ind, ok := ifd.Instances[name]
		if !ok {
			return nil, fmt.Errorf("information for node '%s' missing from infrastructure data", name)
		}
		extIP := ind.ExtIPAddress
		if len(extIP) == 0 {
			extIP = ind.IPAddress
		}
		v := nodeManifest.Version
		if v == "" {
			v = localVersion
		}

		node := &Node{
			Name:                    name,
			Version:                 v,
			Testnet:                 testnet,
			PrivvalKey:              keyGen.Generate(manifest.KeyType),
			NodeKey:                 keyGen.Generate("ed25519"),
			InternalIP:              ind.IPAddress,
			ExternalIP:              extIP,
			RPCProxyPort:            proxyPortGen.Next(),
			GRPCProxyPort:           proxyPortGen.Next(),
			GRPCPrivilegedProxyPort: proxyPortGen.Next(),
			Mode:                    ModeValidator,
			Database:                "goleveldb",
			ABCIProtocol:            Protocol(testnet.ABCIProtocol),
			PrivvalProtocol:         ProtocolFile,
			StartAt:                 nodeManifest.StartAt,
			BlockSyncVersion:        nodeManifest.BlockSyncVersion,
			StateSync:               nodeManifest.StateSync,
			PersistInterval:         1,
			SnapshotInterval:        nodeManifest.SnapshotInterval,
			RetainBlocks:            nodeManifest.RetainBlocks,
			EnableCompanionPruning:  nodeManifest.EnableCompanionPruning,
			Perturbations:           []Perturbation{},
			SendNoLoad:              nodeManifest.SendNoLoad,
			Prometheus:              testnet.Prometheus,
		}
		if node.StartAt == testnet.InitialHeight {
			node.StartAt = 0 // normalize to 0 for initial nodes, since code expects this
		}
		if node.BlockSyncVersion == "" {
			node.BlockSyncVersion = "v0"
		}
		if nodeManifest.Mode != "" {
			node.Mode = Mode(nodeManifest.Mode)
		}
		if node.Mode == ModeLight {
			node.ABCIProtocol = ProtocolBuiltin
		}
		if nodeManifest.Database != "" {
			node.Database = nodeManifest.Database
		}
		if nodeManifest.PrivvalProtocol != "" {
			node.PrivvalProtocol = Protocol(nodeManifest.PrivvalProtocol)
		}
		if nodeManifest.PersistInterval != nil {
			node.PersistInterval = *nodeManifest.PersistInterval
		}
		if node.Prometheus {
			node.PrometheusProxyPort = prometheusProxyPortGen.Next()
		}
		for _, p := range nodeManifest.Perturb {
			node.Perturbations = append(node.Perturbations, Perturbation(p))
		}
		testnet.Nodes = append(testnet.Nodes, node)
	}

	// We do a second pass to set up seeds and persistent peers, which allows graph cycles.
	for _, node := range testnet.Nodes {
		nodeManifest, ok := manifest.Nodes[node.Name]
		if !ok {
			return nil, fmt.Errorf("failed to look up manifest for node %q", node.Name)
		}
		for _, seedName := range nodeManifest.Seeds {
			seed := testnet.LookupNode(seedName)
			if seed == nil {
				return nil, fmt.Errorf("unknown seed %q for node %q", seedName, node.Name)
			}
			node.Seeds = append(node.Seeds, seed)
		}
		for _, peerName := range nodeManifest.PersistentPeers {
			peer := testnet.LookupNode(peerName)
			if peer == nil {
				return nil, fmt.Errorf("unknown persistent peer %q for node %q", peerName, node.Name)
			}
			node.PersistentPeers = append(node.PersistentPeers, peer)
		}

		// If there are no seeds or persistent peers specified, default to persistent
		// connections to all other nodes.
		if len(node.PersistentPeers) == 0 && len(node.Seeds) == 0 {
			for _, peer := range testnet.Nodes {
				if peer.Name == node.Name {
					continue
				}
				node.PersistentPeers = append(node.PersistentPeers, peer)
			}
		}
	}

	// Set up genesis validators. If not specified explicitly, use all validator nodes.
	if manifest.Validators != nil {
		for validatorName, power := range *manifest.Validators {
			validator := testnet.LookupNode(validatorName)
			if validator == nil {
				return nil, fmt.Errorf("unknown validator %q", validatorName)
			}
			testnet.Validators[validator] = power
		}
	} else {
		for _, node := range testnet.Nodes {
			if node.Mode == ModeValidator {
				testnet.Validators[node] = 100
			}
		}
	}

	// Set up validator updates.
	for heightStr, validators := range manifest.ValidatorUpdates {
		height, err := strconv.Atoi(heightStr)
		if err != nil {
			return nil, fmt.Errorf("invalid validator update height %q: %w", height, err)
		}
		valUpdate := map[*Node]int64{}
		for name, power := range validators {
			node := testnet.LookupNode(name)
			if node == nil {
				return nil, fmt.Errorf("unknown validator %q for update at height %v", name, height)
			}
			valUpdate[node] = power
		}
		testnet.ValidatorUpdates[int64(height)] = valUpdate
	}

	return testnet, testnet.Validate()
}

// Validate validates a testnet.
func (t Testnet) Validate() error {
	if t.Name == "" {
		return errors.New("network has no name")
	}
	if t.IP == nil {
		return errors.New("network has no IP")
	}
	if len(t.Nodes) == 0 {
		return errors.New("network has no nodes")
	}
	for _, node := range t.Nodes {
		if err := node.Validate(t); err != nil {
			return fmt.Errorf("invalid node %q: %w", node.Name, err)
		}
	}
	return nil
}

// Validate validates a node.
func (n Node) Validate(testnet Testnet) error {
	if n.Name == "" {
		return errors.New("node has no name")
	}
	if n.InternalIP == nil {
		return errors.New("node has no IP address")
	}
	if !testnet.IP.Contains(n.InternalIP) {
		return fmt.Errorf("node IP %v is not in testnet network %v", n.InternalIP, testnet.IP)
	}
	if n.RPCProxyPort == n.PrometheusProxyPort {
		return fmt.Errorf("node local port %v used also for Prometheus local port", n.RPCProxyPort)
	}
	if n.RPCProxyPort > 0 && n.RPCProxyPort <= 1024 {
		return fmt.Errorf("local port %v must be >1024", n.RPCProxyPort)
	}
	if n.PrometheusProxyPort > 0 && n.PrometheusProxyPort <= 1024 {
		return fmt.Errorf("local port %v must be >1024", n.PrometheusProxyPort)
	}
	for _, peer := range testnet.Nodes {
		if peer.Name != n.Name && peer.RPCProxyPort == n.RPCProxyPort && peer.ExternalIP.Equal(n.ExternalIP) {
			return fmt.Errorf("peer %q also has local port %v", peer.Name, n.RPCProxyPort)
		}
		if n.PrometheusProxyPort > 0 {
			if peer.Name != n.Name && peer.PrometheusProxyPort == n.PrometheusProxyPort {
				return fmt.Errorf("peer %q also has local port %v", peer.Name, n.PrometheusProxyPort)
			}
		}
	}
	switch n.BlockSyncVersion {
	case "v0":
	default:
		return fmt.Errorf("invalid block sync setting %q", n.BlockSyncVersion)
	}
	switch n.Database {
	case "goleveldb", "cleveldb", "boltdb", "rocksdb", "badgerdb":
	default:
		return fmt.Errorf("invalid database setting %q", n.Database)
	}
	switch n.ABCIProtocol {
	case ProtocolBuiltin, ProtocolBuiltinConnSync, ProtocolUNIX, ProtocolTCP, ProtocolGRPC:
	default:
		return fmt.Errorf("invalid ABCI protocol setting %q", n.ABCIProtocol)
	}
	if n.Mode == ModeLight && n.ABCIProtocol != ProtocolBuiltin && n.ABCIProtocol != ProtocolBuiltinConnSync {
		return errors.New("light client must use builtin protocol")
	}
	switch n.PrivvalProtocol {
	case ProtocolFile, ProtocolUNIX, ProtocolTCP:
	default:
		return fmt.Errorf("invalid privval protocol setting %q", n.PrivvalProtocol)
	}

	if n.StartAt > 0 && n.StartAt < n.Testnet.InitialHeight {
		return fmt.Errorf("cannot start at height %v lower than initial height %v",
			n.StartAt, n.Testnet.InitialHeight)
	}
	if n.StateSync && n.StartAt == 0 {
		return errors.New("state synced nodes cannot start at the initial height")
	}
	if n.RetainBlocks != 0 && n.RetainBlocks < uint64(EvidenceAgeHeight) {
		return fmt.Errorf("retain_blocks must be 0 or be greater or equal to max evidence age (%d)",
			EvidenceAgeHeight)
	}
	if n.PersistInterval == 0 && n.RetainBlocks > 0 {
		return errors.New("persist_interval=0 requires retain_blocks=0")
	}
	if n.PersistInterval > 1 && n.RetainBlocks > 0 && n.RetainBlocks < n.PersistInterval {
		return errors.New("persist_interval must be less than or equal to retain_blocks")
	}
	if n.SnapshotInterval > 0 && n.RetainBlocks > 0 && n.RetainBlocks < n.SnapshotInterval {
		return errors.New("snapshot_interval must be less than er equal to retain_blocks")
	}

	var upgradeFound bool
	for _, perturbation := range n.Perturbations {
		switch perturbation {
		case PerturbationUpgrade:
			if upgradeFound {
				return fmt.Errorf("'upgrade' perturbation can appear at most once per node")
			}
			upgradeFound = true
		case PerturbationDisconnect, PerturbationKill, PerturbationPause, PerturbationRestart:
		default:
			return fmt.Errorf("invalid perturbation %q", perturbation)
		}
	}

	return nil
}

// LookupNode looks up a node by name. For now, simply do a linear search.
func (t Testnet) LookupNode(name string) *Node {
	for _, node := range t.Nodes {
		if node.Name == name {
			return node
		}
	}
	return nil
}

// ArchiveNodes returns a list of archive nodes that start at the initial height
// and contain the entire blockchain history. They are used e.g. as light client
// RPC servers.
func (t Testnet) ArchiveNodes() []*Node {
	nodes := []*Node{}
	for _, node := range t.Nodes {
		if !node.Stateless() && node.StartAt == 0 && node.RetainBlocks == 0 {
			nodes = append(nodes, node)
		}
	}
	return nodes
}

// RandomNode returns a random non-seed node.
func (t Testnet) RandomNode() *Node {
	for {
		node := t.Nodes[rand.Intn(len(t.Nodes))] //nolint:gosec
		if node.Mode != ModeSeed {
			return node
		}
	}
}

// IPv6 returns true if the testnet is an IPv6 network.
func (t Testnet) IPv6() bool {
	return t.IP.IP.To4() == nil
}

// HasPerturbations returns whether the network has any perturbations.
func (t Testnet) HasPerturbations() bool {
	for _, node := range t.Nodes {
		if len(node.Perturbations) > 0 {
			return true
		}
	}
	return false
}

//go:embed templates/prometheus-yaml.tmpl
var prometheusYamlTemplate string

func (t Testnet) prometheusConfigBytes() ([]byte, error) {
	tmpl, err := template.New("prometheus-yaml").Parse(prometheusYamlTemplate)
	if err != nil {
		return nil, err
	}
	var buf bytes.Buffer
	err = tmpl.Execute(&buf, t)
	if err != nil {
		return nil, err
	}
	return buf.Bytes(), nil
}

func (t Testnet) WritePrometheusConfig() error {
	bytes, err := t.prometheusConfigBytes()
	if err != nil {
		return err
	}
	err = os.WriteFile(filepath.Join(t.Dir, "prometheus.yaml"), bytes, 0o644) //nolint:gosec
	if err != nil {
		return err
	}
	return nil
}

// Address returns a P2P endpoint address for the node.
func (n Node) AddressP2P(withID bool) string {
	ip := n.InternalIP.String()
	if n.InternalIP.To4() == nil {
		// IPv6 addresses must be wrapped in [] to avoid conflict with : port separator
		ip = fmt.Sprintf("[%v]", ip)
	}
	addr := fmt.Sprintf("%v:26656", ip)
	if withID {
		addr = fmt.Sprintf("%x@%v", n.NodeKey.PubKey().Address().Bytes(), addr)
	}
	return addr
}

// Address returns an RPC endpoint address for the node.
func (n Node) AddressRPC() string {
	ip := n.InternalIP.String()
	if n.InternalIP.To4() == nil {
		// IPv6 addresses must be wrapped in [] to avoid conflict with : port separator
		ip = fmt.Sprintf("[%v]", ip)
	}
	return fmt.Sprintf("%v:26657", ip)
}

// Client returns an RPC client for the node.
func (n Node) Client() (*rpchttp.HTTP, error) {
	return rpchttp.New(fmt.Sprintf("http://%s:%v/v1", n.ExternalIP, n.RPCProxyPort))
}

// GRPCClient creates a gRPC client for the node.
func (n Node) GRPCClient(ctx context.Context) (grpcclient.Client, error) {
	return grpcclient.New(
		ctx,
		fmt.Sprintf("127.0.0.1:%v", n.GRPCProxyPort),
		grpcclient.WithInsecure(),
	)
}

// GRPCClient creates a gRPC client for the node.
func (n Node) GRPCPrivilegedClient(ctx context.Context) (grpcprivileged.Client, error) {
	return grpcprivileged.New(
		ctx,
		fmt.Sprintf("127.0.0.1:%v", n.GRPCPrivilegedProxyPort),
		grpcprivileged.WithInsecure(),
	)
}

// Stateless returns true if the node is either a seed node or a light node
func (n Node) Stateless() bool {
	return n.Mode == ModeLight || n.Mode == ModeSeed
}

// keyGenerator generates pseudorandom Ed25519 keys based on a seed.
type keyGenerator struct {
	random *rand.Rand
}

func newKeyGenerator(seed int64) *keyGenerator {
	return &keyGenerator{
		random: rand.New(rand.NewSource(seed)), //nolint:gosec
	}
}

func (g *keyGenerator) Generate(keyType string) crypto.PrivKey {
	seed := make([]byte, ed25519.SeedSize)

	_, err := io.ReadFull(g.random, seed)
	if err != nil {
		panic(err) // this shouldn't happen
	}
	switch keyType {
	case "secp256k1":
		return secp256k1.GenPrivKeySecp256k1(seed)
	case "", "ed25519":
		return ed25519.GenPrivKeyFromSecret(seed)
	default:
		panic("KeyType not supported") // should not make it this far
	}
}

// portGenerator generates local Docker proxy ports for each node.
type portGenerator struct {
	nextPort uint32
}

func newPortGenerator(firstPort uint32) *portGenerator {
	return &portGenerator{nextPort: firstPort}
}

func (g *portGenerator) Next() uint32 {
	port := g.nextPort
	g.nextPort++
	if g.nextPort == 0 {
		panic("port overflow")
	}
	return port
}

// ipGenerator generates sequential IP addresses for each node, using a random
// network address.
type ipGenerator struct {
	network *net.IPNet
	nextIP  net.IP
}

func newIPGenerator(network *net.IPNet) *ipGenerator {
	nextIP := make([]byte, len(network.IP))
	copy(nextIP, network.IP)
	gen := &ipGenerator{network: network, nextIP: nextIP}
	// Skip network and gateway addresses
	gen.Next()
	gen.Next()
	return gen
}

func (g *ipGenerator) Network() *net.IPNet {
	n := &net.IPNet{
		IP:   make([]byte, len(g.network.IP)),
		Mask: make([]byte, len(g.network.Mask)),
	}
	copy(n.IP, g.network.IP)
	copy(n.Mask, g.network.Mask)
	return n
}

func (g *ipGenerator) Next() net.IP {
	ip := make([]byte, len(g.nextIP))
	copy(ip, g.nextIP)
	for i := len(g.nextIP) - 1; i >= 0; i-- {
		g.nextIP[i]++
		if g.nextIP[i] != 0 {
			break
		}
	}
	return ip
}<|MERGE_RESOLUTION|>--- conflicted
+++ resolved
@@ -69,38 +69,6 @@
 
 // Testnet represents a single testnet.
 type Testnet struct {
-<<<<<<< HEAD
-	Name                             string
-	File                             string
-	Dir                              string
-	IP                               *net.IPNet
-	InitialHeight                    int64
-	InitialState                     map[string]string
-	Validators                       map[*Node]int64
-	ValidatorUpdates                 map[int64]map[*Node]int64
-	Nodes                            []*Node
-	DisablePexReactor                bool
-	KeyType                          string
-	Evidence                         int
-	LoadTxSizeBytes                  int
-	LoadTxBatchSize                  int
-	LoadTxConnections                int
-	ABCIProtocol                     string
-	PrepareProposalDelay             time.Duration
-	ProcessProposalDelay             time.Duration
-	CheckTxDelay                     time.Duration
-	VoteExtensionDelay               time.Duration
-	FinalizeBlockDelay               time.Duration
-	UpgradeVersion                   string
-	Prometheus                       bool
-	PexReactor                       bool
-	LogLevel                         string
-	VoteExtensionsEnableHeight       int64
-	VoteExtensionSize                uint
-	PeerGossipIntraloopSleepDuration time.Duration
-	GossipProtocol                   string
-	ABCITestsEnabled                 bool
-=======
 	Name                                                 string
 	File                                                 string
 	Dir                                                  string
@@ -124,13 +92,15 @@
 	FinalizeBlockDelay                                   time.Duration
 	UpgradeVersion                                       string
 	Prometheus                                           bool
+	PexReactor                                           bool
+	LogLevel                                             string
 	VoteExtensionsEnableHeight                           int64
 	VoteExtensionSize                                    uint
 	PeerGossipIntraloopSleepDuration                     time.Duration
+	GossipProtocol                                       string
 	ExperimentalMaxGossipConnectionsToPersistentPeers    uint
 	ExperimentalMaxGossipConnectionsToNonPersistentPeers uint
 	ABCITestsEnabled                                     bool
->>>>>>> d12edd17
 }
 
 // Node represents a CometBFT node in a testnet.
@@ -217,14 +187,10 @@
 		VoteExtensionsEnableHeight:       manifest.VoteExtensionsEnableHeight,
 		VoteExtensionSize:                manifest.VoteExtensionSize,
 		PeerGossipIntraloopSleepDuration: manifest.PeerGossipIntraloopSleepDuration,
-<<<<<<< HEAD
 		GossipProtocol:                   manifest.GossipProtocol,
-		ABCITestsEnabled:                 manifest.ABCITestsEnabled,
-=======
 		ExperimentalMaxGossipConnectionsToPersistentPeers:    manifest.ExperimentalMaxGossipConnectionsToPersistentPeers,
 		ExperimentalMaxGossipConnectionsToNonPersistentPeers: manifest.ExperimentalMaxGossipConnectionsToNonPersistentPeers,
 		ABCITestsEnabled: manifest.ABCITestsEnabled,
->>>>>>> d12edd17
 	}
 	if len(manifest.KeyType) != 0 {
 		testnet.KeyType = manifest.KeyType
