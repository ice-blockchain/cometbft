--- conflicted
+++ resolved
@@ -15,11 +15,7 @@
 	"github.com/cometbft/cometbft/crypto/tmhash"
 	cmtjson "github.com/cometbft/cometbft/libs/json"
 	cmtrand "github.com/cometbft/cometbft/libs/rand"
-<<<<<<< HEAD
-=======
-	cmtproto "github.com/cometbft/cometbft/proto/tendermint/types"
 	cmterrors "github.com/cometbft/cometbft/types/errors"
->>>>>>> 485ef362
 )
 
 // Evidence represents any provable malicious activity by a validator.
@@ -255,7 +251,8 @@
 // the malicious validators were and returns them. This is used both for forming the ByzantineValidators
 // field and for validating that it is correct. Validators are ordered based on validator power
 func (l *LightClientAttackEvidence) GetByzantineValidators(commonVals *ValidatorSet,
-	trusted *SignedHeader) []*Validator {
+	trusted *SignedHeader,
+) []*Validator {
 	var validators []*Validator
 	// First check if the header is invalid. This means that it is a lunatic attack and therefore we take the
 	// validators who are in the commonVals and voted for the lunatic header
@@ -312,7 +309,6 @@
 		!bytes.Equal(trustedHeader.ConsensusHash, l.ConflictingBlock.ConsensusHash) ||
 		!bytes.Equal(trustedHeader.AppHash, l.ConflictingBlock.AppHash) ||
 		!bytes.Equal(trustedHeader.LastResultsHash, l.ConflictingBlock.LastResultsHash)
-
 }
 
 // Hash returns the hash of the header and the commonHeight. This is designed to cause hash collisions
@@ -595,7 +591,8 @@
 
 // assumes voting power to be 10 and validator to be the only one in the set
 func NewMockDuplicateVoteEvidenceWithValidator(height int64, time time.Time,
-	pv PrivValidator, chainID string) (*DuplicateVoteEvidence, error) {
+	pv PrivValidator, chainID string,
+) (*DuplicateVoteEvidence, error) {
 	pubKey, err := pv.GetPubKey()
 	if err != nil {
 		return nil, err
@@ -619,7 +616,8 @@
 }
 
 func makeMockVote(height int64, round, index int32, addr Address,
-	blockID BlockID, time time.Time) *Vote {
+	blockID BlockID, time time.Time,
+) *Vote {
 	return &Vote{
 		Type:             SignedMsgType(2),
 		Height:           height,
